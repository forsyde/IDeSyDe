include "globals.mzn";

% objectives
enum objectives = {LATENCY_MIN, LATENCY_MAX};

% model parameters
set of int: procs;
set of int: comms;
set of int: jobs;

array[jobs] of int: release;
array[jobs] of int: deadline;
array[jobs] of (procs union {0}): pre_mapping;
array[jobs] of int: pre_scheduling;
array[jobs, jobs] of bool: weak_next;
array[jobs, jobs] of bool: strong_next;
array[jobs, procs] of int: wcet;
array[jobs, jobs, comms] of int: wcct;
array[procs, procs, comms] of int: path;
array[comms] of int: comm_capacity;
array[jobs, procs] of bool: allowed_mapping;

% extra model parameters
% set of set of procs: topologically_symmetric;
% the +1 comes from the fact jobs withotu duration should also be considered
% in reality, so make the case for when the WCET is totally zero
int: max_makespan = max(p in procs) (sum(j in jobs) (wcet[j, p] + 1));

% objectives
array[objectives] of int: objective_weights;

% variables
array[jobs] of var 0..max_makespan: job_start;
array[jobs] of var min(wcet)..max(wcet): job_duration;
array[jobs, procs] of var opt 0..max_makespan: start;
array[jobs, procs] of var min(wcet)..max(wcet): duration;
array[jobs, jobs, comms] of var 0..max_makespan: comm_start;
array[jobs, jobs, comms] of var min(wcct)..max(wcct): comm_duration;

% objectives
array[jobs] of var max(wcet)..max_makespan: job_min_latency;
array[jobs] of var max(wcet)..max_makespan: job_max_latency;
array[objectives] of var max(wcet)..max_makespan: objective;

% apply pre mapping
constraint forall(j in jobs, p in procs) (
  pre_mapping[j] = p -> occurs(start[j, p]) /\ forall(pp in procs where p != pp) (not(occurs(start[j, pp])))
);

% apply pre scheduling
constraint forall(j in jobs) (
  pre_scheduling[j] > 0 -> job_start[j] = pre_scheduling[j]
);

% tighten bounds for faster exploration
constraint forall(j in jobs, p in procs) (
  duration[j, p] = wcet[j, p]
);
constraint forall(j, jj in jobs, p in comms where j != jj) (
  comm_duration[j, jj, p] = wcct[j, jj, p]
);
<<<<<<< HEAD
=======
constraint forall(j in jobs, p in comms) (
  comm_duration[j, j, p] = 0
);
>>>>>>> 9506d6d0
constraint forall(j in jobs, p in procs) (
  not(allowed_mapping[j, p]) -> start[j, p] = <>
);
constraint forall(j in jobs where release[j] > 0) (
  release[j] <= job_start[j]  
);
constraint forall(j in jobs where deadline[j] > 0) (
  job_start[j] <= deadline[j]
);

% job level assertions
constraint forall(j, jj in jobs where weak_next[j, jj]) (
  job_start[j] <= job_start[jj]
);
constraint forall(j, jj in jobs where strong_next[j, jj]) (
  job_start[j] + job_duration[j] <= job_start[jj]
);

% processors can only run one job at a time
constraint forall(j in jobs) (
  alternative(job_start[j], job_duration[j], start[j, ..], duration[j, ..])
);
% processors only run disjunctive
constraint forall(p in procs) (
  disjunctive(start[.., p], wcet[.., p])
);
% even if jobs have zero duration by input, they should always start at different times
constraint forall(p in procs) (
  disjunctive(start[.., p], [1 | j in jobs])
);
% inferred constraint
constraint cumulative(job_start, job_duration, [1|i in jobs], length(procs));

% communication concerns
<<<<<<< HEAD
/* constraint forall(p, pp in procs, j, jj in jobs, u, uu in comms where strong_next[j, jj]) ( */
/*   path[p, pp, u] > 0 /\ path[p, pp, u] = path[p, pp, uu] - 1 -> */
/*   comm_start[j, jj, u] + comm_duration[j, jj, u] <= comm_start[j, jj, uu] */
/* ); */
/* constraint forall(p, pp in procs, j, jj in jobs, u in comms where strong_next[j, jj] /\ path[p, pp, u] > 0) ( */
/*   occurs(start[j, p]) /\ occurs(start[jj, pp]) -> */ 
/*   start[j, p] + duration[j, p] <= comm_start[j, jj, u] */ 
/* ); */
constraint forall(p, pp in procs, j, jj in jobs, u in comms where strong_next[j, jj] /\ path[p, pp, u] > 0) (
  occurs(start[j, p]) /\ occurs(start[jj, pp]) -> 
=======
constraint forall(p, pp in procs, j, jj in jobs, u, uu in comms where strong_next[j, jj]) (
  path[p, pp, u] > 0 /\ path[p, pp, u] = path[p, pp, uu] - 1 /\ occurs(start[j, p]) /\ occurs(start[jj, pp]) ->
  comm_start[j, jj, u] + comm_duration[j, jj, u] <= comm_start[j, jj, uu]
);
% constraint forall(p, pp in procs, j, jj in jobs, u in comms where strong_next[j, jj] /\ path[p, pp, u] > 0) (
%   occurs(start[j, p]) /\ occurs(start[jj, pp]) -> 
%   start[j, p] + duration[j, p] <= comm_start[j, jj, u]
% );
constraint forall(j, jj in jobs, u in comms where strong_next[j, jj]) (
  job_start[j] + job_duration[j] <= comm_start[j, jj, u]
);
constraint forall(j, jj in jobs, u in comms where strong_next[j, jj]) (
  comm_start[j, jj, u] <= job_start[jj] + job_duration[jj]
);
constraint forall(p, pp in procs, j, jj in jobs, u in comms where strong_next[j, jj] /\ path[p, pp, u] > 0) (
  % occurs(start[j, p]) /\ occurs(start[jj, pp]) -> 
>>>>>>> 9506d6d0
  start[j, p] + sum(u in comms where path[p, pp, u] > 0) (comm_duration[j, jj, u]) <= start[jj, pp]
);
constraint forall(p in comms) (
 cumulative(
   [comm_start[j, jj, p] | j, jj in jobs where strong_next[j, jj]],
   [comm_duration[j, jj, p] | j, jj in jobs where strong_next[j, jj]],
   [1 | j, jj in jobs where strong_next[j, jj]],
   comm_capacity[p]
 )
);

%objectives
constraint forall(j, jj in jobs, p in procs) (
  occurs(start[j, p]) /\ occurs(start[jj, p]) -> 
  job_min_latency[j] >= job_duration[jj] + job_start[jj] - job_start[j]
);
constraint forall(j, jj in jobs where strong_next[j, jj] \/ weak_next[j, jj]) (
  job_min_latency[j] >= job_min_latency[jj]
);
constraint forall(j in jobs) (
  job_min_latency[j] >= job_duration[j]
);
constraint forall(j in jobs) (
  job_start[j] + job_duration[j] <= job_max_latency[j]
);
constraint objective[LATENCY_MIN] = max(job_min_latency);

constraint objective[LATENCY_MAX] = max(job_max_latency);

constraint objective[LATENCY_MIN] <= objective[LATENCY_MAX];


solve
  % :: warm_start(start, [i mod length(procs) | i in jobs])
  :: int_search(job_start, first_fail, indomain_min)
  :: int_search([comm_start[j, jj, u] | j, jj in jobs, u in comms], first_fail, indomain_min)
  :: restart_luby(length(jobs))
  minimize max(o in objectives) (objective_weights[o] * objective[o]);

% output [show(max_makespan), "\n", show(objective), "\n", show2d(start), "\n", show(job_min_latency)];<|MERGE_RESOLUTION|>--- conflicted
+++ resolved
@@ -59,12 +59,9 @@
 constraint forall(j, jj in jobs, p in comms where j != jj) (
   comm_duration[j, jj, p] = wcct[j, jj, p]
 );
-<<<<<<< HEAD
-=======
 constraint forall(j in jobs, p in comms) (
   comm_duration[j, j, p] = 0
 );
->>>>>>> 9506d6d0
 constraint forall(j in jobs, p in procs) (
   not(allowed_mapping[j, p]) -> start[j, p] = <>
 );
@@ -99,18 +96,6 @@
 constraint cumulative(job_start, job_duration, [1|i in jobs], length(procs));
 
 % communication concerns
-<<<<<<< HEAD
-/* constraint forall(p, pp in procs, j, jj in jobs, u, uu in comms where strong_next[j, jj]) ( */
-/*   path[p, pp, u] > 0 /\ path[p, pp, u] = path[p, pp, uu] - 1 -> */
-/*   comm_start[j, jj, u] + comm_duration[j, jj, u] <= comm_start[j, jj, uu] */
-/* ); */
-/* constraint forall(p, pp in procs, j, jj in jobs, u in comms where strong_next[j, jj] /\ path[p, pp, u] > 0) ( */
-/*   occurs(start[j, p]) /\ occurs(start[jj, pp]) -> */ 
-/*   start[j, p] + duration[j, p] <= comm_start[j, jj, u] */ 
-/* ); */
-constraint forall(p, pp in procs, j, jj in jobs, u in comms where strong_next[j, jj] /\ path[p, pp, u] > 0) (
-  occurs(start[j, p]) /\ occurs(start[jj, pp]) -> 
-=======
 constraint forall(p, pp in procs, j, jj in jobs, u, uu in comms where strong_next[j, jj]) (
   path[p, pp, u] > 0 /\ path[p, pp, u] = path[p, pp, uu] - 1 /\ occurs(start[j, p]) /\ occurs(start[jj, pp]) ->
   comm_start[j, jj, u] + comm_duration[j, jj, u] <= comm_start[j, jj, uu]
@@ -127,7 +112,6 @@
 );
 constraint forall(p, pp in procs, j, jj in jobs, u in comms where strong_next[j, jj] /\ path[p, pp, u] > 0) (
   % occurs(start[j, p]) /\ occurs(start[jj, pp]) -> 
->>>>>>> 9506d6d0
   start[j, p] + sum(u in comms where path[p, pp, u] > 0) (comm_duration[j, jj, u]) <= start[jj, pp]
 );
 constraint forall(p in comms) (
