package general;

import static org.junit.jupiter.api.Assertions.assertEquals;

import java.io.IOException;
import java.io.InputStream;
import java.util.Set;

import org.junit.jupiter.api.Test;

import com.fasterxml.jackson.core.exc.StreamReadException;
import com.fasterxml.jackson.databind.DatabindException;
import com.fasterxml.jackson.databind.ObjectMapper;

import idesyde.common.AperiodicAsynchronousDataflowToPartitionedMemoryMappableMulticore;
import idesyde.common.AperiodicAsynchronousDataflowToPartitionedTiledMulticore;
import idesyde.core.DecisionModel;
import idesyde.core.Explorer;
import idesyde.metaheuristics.JeneticsExplorer;

class GeneralDSETests {

    final ObjectMapper objectMapper = DecisionModel.objectMapper;

    @Test
    void testAADTPMExplorer() throws StreamReadException, DatabindException, IOException {
        final Explorer.Configuration config = new Explorer.Configuration();
        config.maximumSolutions = 1L;
        config.targetObjectives = Set.of("invThroughput(CS_0)");
        final JeneticsExplorer explorer = new JeneticsExplorer();
        InputStream is = getClass().getResourceAsStream(
                "body_final_19_AperiodicAsynchronousDataflowToPartitionedTiledMulticore_Orchestratror.json");
        AperiodicAsynchronousDataflowToPartitionedTiledMulticore aadtpm = objectMapper.readValue(is,
                AperiodicAsynchronousDataflowToPartitionedTiledMulticore.class);
<<<<<<< HEAD
        var len = explorer.explore(aadtpm, Set.of(), config).limit(1).count();
        assertEquals(len, 1);
=======
        var found = explorer.explore(aadtpm, Set.of(), config)
                .limit(1)
                .count();
        assertEquals(found, 1);
>>>>>>> 2e0c597f
    }

    @Test
    void testAADPMMExplorer() throws StreamReadException, DatabindException, IOException {
        final Explorer.Configuration config = new Explorer.Configuration();
        config.maximumSolutions = 1L;
        config.improvementTimeOutInSecs = 10L;
        final JeneticsExplorer explorer = new JeneticsExplorer();
        InputStream is = getClass().getResourceAsStream(
                "body_final_9_AperiodicAsynchronousDataflowToPartitionedMemoryMappableMulticore_Orchestratror.json");
        AperiodicAsynchronousDataflowToPartitionedMemoryMappableMulticore aadpmm = objectMapper.readValue(is,
                AperiodicAsynchronousDataflowToPartitionedMemoryMappableMulticore.class);
<<<<<<< HEAD
        var len = explorer.explore(aadpmm, Set.of(), config).limit(1).count();
        assertEquals(len, 1);
=======
        var found = explorer.explore(aadpmm, Set.of(), config)
                .limit(1)
                .count();
        assertEquals(found, 1);
>>>>>>> 2e0c597f
    }
}<|MERGE_RESOLUTION|>--- conflicted
+++ resolved
@@ -32,15 +32,10 @@
                 "body_final_19_AperiodicAsynchronousDataflowToPartitionedTiledMulticore_Orchestratror.json");
         AperiodicAsynchronousDataflowToPartitionedTiledMulticore aadtpm = objectMapper.readValue(is,
                 AperiodicAsynchronousDataflowToPartitionedTiledMulticore.class);
-<<<<<<< HEAD
-        var len = explorer.explore(aadtpm, Set.of(), config).limit(1).count();
-        assertEquals(len, 1);
-=======
         var found = explorer.explore(aadtpm, Set.of(), config)
                 .limit(1)
                 .count();
         assertEquals(found, 1);
->>>>>>> 2e0c597f
     }
 
     @Test
@@ -53,14 +48,9 @@
                 "body_final_9_AperiodicAsynchronousDataflowToPartitionedMemoryMappableMulticore_Orchestratror.json");
         AperiodicAsynchronousDataflowToPartitionedMemoryMappableMulticore aadpmm = objectMapper.readValue(is,
                 AperiodicAsynchronousDataflowToPartitionedMemoryMappableMulticore.class);
-<<<<<<< HEAD
-        var len = explorer.explore(aadpmm, Set.of(), config).limit(1).count();
-        assertEquals(len, 1);
-=======
         var found = explorer.explore(aadpmm, Set.of(), config)
                 .limit(1)
                 .count();
         assertEquals(found, 1);
->>>>>>> 2e0c597f
     }
 }