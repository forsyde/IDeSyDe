--- conflicted
+++ resolved
@@ -842,10 +842,6 @@
             )
             sol
           )
-<<<<<<< HEAD
-          .take(solutionsTaken)
-=======
->>>>>>> 46d2c4b5
       )
     assert(solutions.size >= 1)
   }
@@ -874,10 +870,6 @@
             )
             sol
           )
-<<<<<<< HEAD
-          .take(solutionsTaken)
-=======
->>>>>>> 46d2c4b5
       )
     assert(solutions.size >= 1)
   }
@@ -889,17 +881,11 @@
     assert(chosen.size > 0)
     assert(chosen.find((_, m) => m.isInstanceOf[ChocoSDFToSChedTileHW]).isDefined)
     val solutions = chosen
-<<<<<<< HEAD
-      .flatMap((explorer, decisionModel) =>
-        explorer
-          .explore[ForSyDeSystemGraph](decisionModel)
-=======
       .take(1)
       .flatMap((explorer, decisionModel) =>
         explorer
           .explore[ForSyDeSystemGraph](decisionModel)
           .take(solutionsTaken)
->>>>>>> 46d2c4b5
           .map(sol =>
             forSyDeModelHandler
               .writeModel(
@@ -913,10 +899,6 @@
             sol
           )
       )
-<<<<<<< HEAD
-      .take(solutionsTaken)
-=======
->>>>>>> 46d2c4b5
     assert(solutions.size >= 1)
   }
 
@@ -985,17 +967,11 @@
     assert(chosen.size > 0)
     assert(chosen.find((_, m) => m.isInstanceOf[ChocoSDFToSChedTileHW]).isDefined)
     val solutions = chosen
-<<<<<<< HEAD
-      .flatMap((explorer, decisionModel) =>
-        explorer
-          .explore[ForSyDeSystemGraph](decisionModel)
-=======
       .take(1)
       .flatMap((explorer, decisionModel) =>
         explorer
           .explore[ForSyDeSystemGraph](decisionModel)
           .take(solutionsTaken)
->>>>>>> 46d2c4b5
           .map(sol =>
             forSyDeModelHandler
               .writeModel(
@@ -1007,15 +983,9 @@
               "tests/models/sdf3/results/all_and_small_result_visual.kgt"
             )
             sol
-<<<<<<< HEAD
           )
           .take(solutionsTaken)
       )
-      .take(solutionsTaken)
-=======
-          ).take(solutionsTaken)
-      )
->>>>>>> 46d2c4b5
     assert(solutions.size >= 1)
   }
 
@@ -1057,17 +1027,11 @@
     assert(chosen.size > 0)
     assert(chosen.find((_, m) => m.isInstanceOf[ChocoSDFToSChedTileHW]).isDefined)
     val solutions = chosen
-<<<<<<< HEAD
-      .flatMap((explorer, decisionModel) =>
-        explorer
-          .explore[ForSyDeSystemGraph](decisionModel)
-=======
       .take(1)
       .flatMap((explorer, decisionModel) =>
         explorer
           .explore[ForSyDeSystemGraph](decisionModel)
           .take(solutionsTaken)
->>>>>>> 46d2c4b5
           .map(sol =>
             forSyDeModelHandler
               .writeModel(
@@ -1079,15 +1043,9 @@
               "tests/models/sdf3/results/all_and_large_result_visual.kgt"
             )
             sol
-<<<<<<< HEAD
           )
           .take(solutionsTaken)
       )
-      .take(solutionsTaken)
-=======
-          ).take(solutionsTaken)
-      )
->>>>>>> 46d2c4b5
     assert(solutions.size >= 1)
   }
 
