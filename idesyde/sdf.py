--- conflicted
+++ resolved
@@ -59,15 +59,9 @@
 
 
 def sdf_to_jobs(
-<<<<<<< HEAD
-        actors: Sequence[Vertex], channels: Sequence[Tuple[Vertex, Vertex, Sequence[Vertex]]], topology: np.ndarray,
-        repetition_vector: np.ndarray,
-        initial_tokens: np.ndarray) -> Tuple[Sequence[Vertex], Sequence[Tuple[int, int]], Sequence[Tuple[int, int]]]:
-=======
         actors: Sequence[Vertex], channels: Dict[Tuple[Vertex, Vertex], Sequence[Sequence[Vertex]]], topology: np.ndarray,
         repetition_vector: np.ndarray,
         initial_tokens: np.ndarray) -> Tuple[Sequence[Vertex], Dict[int, Sequence[int]], Dict[int, Sequence[int]]]:
->>>>>>> ed73aa6a
     '''Create job graph out of a SDF graph.
 
     This function returns a precedence graph of sdf 'jobs' so that any
@@ -93,30 +87,13 @@
     if repetition_vector.shape[1] != 1:
         raise TypeError("The repetition vector should be a column vector.")
     q_vector = repetition_vector.reshape(repetition_vector.size)
-<<<<<<< HEAD
-    actor_fire = [(a, q) for (i, a) in enumerate(actors) for q in range(int(q_vector[i]))]
-    strong_next: List[Tuple[int, int]] = []
-    for (cidx, (s, t, _)) in enumerate(channels):
-=======
     actor_fire = [(a, q) for (i, a) in enumerate(actors) for q in range(1, int(q_vector[i]) + 1)]
     strong_next: Dict[int, List[int]] = {i: [] for (i, _) in enumerate(actor_fire)}
     for (cidx, (s, t)) in enumerate(channels):
->>>>>>> ed73aa6a
         idxs = actors.index(s)
         idxt = actors.index(t)
         production = topology[cidx, idxs]
         consumption = topology[cidx, idxt]
-<<<<<<< HEAD
-        for fires in range(q_vector[idxs]):
-            for firet in range(q_vector[idxt]):
-                if production * fires + int(initial_tokens[cidx]) >= consumption * (firet + 1):
-                    poss = actor_fire.index((s, fires))
-                    post = actor_fire.index((t, firet))
-                    strong_next.append((poss, post))
-    weak_next: List[Tuple[int, int]] = [(i + q, i + q + 1) for (i, a) in enumerate(actors)
-                                        for q in range(int(q_vector[i]) - 1)]
-    jobs = [a for (a, q) in actor_fire]
-=======
         fires = 1
         firet = 1
         while firet <= q_vector[idxt]:
@@ -139,5 +116,4 @@
         if j == jnext:
             # the +1 comes from the fact that we dont start at 0
             weak_next[i].append(inext + 1)
->>>>>>> ed73aa6a
     return (jobs, weak_next, strong_next)