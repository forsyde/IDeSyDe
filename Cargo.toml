<<<<<<< HEAD
[workspace]
members = [
  "rust-core",
  "rust-orchestration",
  "rust-common",
  "rust-bridge-matlab-simulink",
  "rust-bridge-java",
  # "rust-bridge-ortools"
]
description = "IDeSyDe Rust suite"
resolver = "2"

[workspace.dependencies]
env_logger = "0.11.2"
base64 = "0.22.0"
ciborium = "0.2.1"
clap = { version = "4.2.1", features = ["derive"] }
cxx = "1.0"
cxx-build = "1.0"
derive_builder = "0.20.0"
downcast-rs = "1.2.0"
jni = { version = "0.21.1", features = ["invocation"] }
log = "0.4.17"
md5 = "0.7.0"
num = "0.4.1"
petgraph = "0.6.3"
prost = "0.12"
prost-build = "0.12"
quote = "1.0.27"
rayon = "1.7"
reqwest = { version = "0.11.18", default-features = false, features = [
  "blocking",
  "rustls-tls",
  "json",
  "multipart",
] }
rmp-serde = "1.1"
schemars = "0.8.12"
serde = { version = "1.0", features = ["derive"] }
serde_json = "1.0"
sha2 = "0.10.8"
sha3 = "0.10.6"
syn = "2.0.15"
tungstenite = { version = "0.21.0", features = ["rustls"] }
url = "2.4.1"
zip = "0.6.6"

[workspace.package]
version = "0.8.1"
authors = ["Rodolfo Jordao"]
edition = "2021"
=======
[workspace]
members = [
  "rust-core",
  "rust-orchestration",
  "rust-common",
  "rust-bridge-matlab-simulink",
  "rust-bridge-java", 
  "rust-bridge-minizinc"
#  "rust-bridge-ortools"
]
description = "IDeSyDe Rust suite"
resolver = "2"

[workspace.dependencies]
env_logger = "0.11.2"
base64 = "0.22.0"
ciborium = "0.2.1"
clap = { version = "4.2.1", features = ["derive"] }
cxx = "1.0"
cxx-build = "1.0"
autocxx = "0.26.0"
autocxx-build = "0.26.0"
derive_builder = "0.20.0"
downcast-rs = "1.2.0"
jni = { version = "0.21.1", features = ["invocation"] }
log = "0.4.17"
md5 = "0.7.0"
num = "0.4.1"
petgraph = "0.6.3"
prost = "0.12"
prost-build = "0.12"
quote = "1.0.27"
rayon = "1.7"
reqwest = { version = "0.11.18", default-features = false, features = [
  "blocking",
  "rustls-tls",
  "json",
  "multipart",
] }
rmp-serde = "1.1"
schemars = "0.8.12"
serde = { version = "1.0", features = ["derive"] }
serde_json = "1.0"
sha2 = "0.10.8"
sha3 = "0.10.6"
syn = "2.0.15"
tungstenite = { version = "0.21.0", features = ["rustls"] }
url = "2.4.1"
zip = "0.6.6"

[workspace.package]
version = "0.8.3"
authors = ["Rodolfo Jordao"]
edition = "2021"
>>>>>>> 227f62ec
<|MERGE_RESOLUTION|>--- conflicted
+++ resolved
@@ -1,56 +1,3 @@
-<<<<<<< HEAD
-[workspace]
-members = [
-  "rust-core",
-  "rust-orchestration",
-  "rust-common",
-  "rust-bridge-matlab-simulink",
-  "rust-bridge-java",
-  # "rust-bridge-ortools"
-]
-description = "IDeSyDe Rust suite"
-resolver = "2"
-
-[workspace.dependencies]
-env_logger = "0.11.2"
-base64 = "0.22.0"
-ciborium = "0.2.1"
-clap = { version = "4.2.1", features = ["derive"] }
-cxx = "1.0"
-cxx-build = "1.0"
-derive_builder = "0.20.0"
-downcast-rs = "1.2.0"
-jni = { version = "0.21.1", features = ["invocation"] }
-log = "0.4.17"
-md5 = "0.7.0"
-num = "0.4.1"
-petgraph = "0.6.3"
-prost = "0.12"
-prost-build = "0.12"
-quote = "1.0.27"
-rayon = "1.7"
-reqwest = { version = "0.11.18", default-features = false, features = [
-  "blocking",
-  "rustls-tls",
-  "json",
-  "multipart",
-] }
-rmp-serde = "1.1"
-schemars = "0.8.12"
-serde = { version = "1.0", features = ["derive"] }
-serde_json = "1.0"
-sha2 = "0.10.8"
-sha3 = "0.10.6"
-syn = "2.0.15"
-tungstenite = { version = "0.21.0", features = ["rustls"] }
-url = "2.4.1"
-zip = "0.6.6"
-
-[workspace.package]
-version = "0.8.1"
-authors = ["Rodolfo Jordao"]
-edition = "2021"
-=======
 [workspace]
 members = [
   "rust-core",
@@ -104,5 +51,4 @@
 [workspace.package]
 version = "0.8.3"
 authors = ["Rodolfo Jordao"]
-edition = "2021"
->>>>>>> 227f62ec
+edition = "2021"