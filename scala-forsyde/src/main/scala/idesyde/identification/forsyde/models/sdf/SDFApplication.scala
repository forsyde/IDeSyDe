--- conflicted
+++ resolved
@@ -363,13 +363,9 @@
   lazy val topologicalAndHeavyActorOrdering =
     actorsSet.sortBy(a => topologicalAndHeavyJobOrdering.indexWhere((aa, _) => a == aa))
 
-<<<<<<< HEAD
-  val uniqueIdentifier = "SDFApplication"
-=======
   lazy val topologicalAndHeavyActorOrderingWithExtra =
     actorsSet.sortBy(a => topologicalAndHeavyJobOrderingWithExtra.indexWhere((aa, _) => a == aa))
 
-  override val uniqueIdentifier = "SDFApplication"
->>>>>>> 590c2ab8
+  val uniqueIdentifier = "SDFApplication"
 
 }