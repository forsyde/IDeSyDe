ThisBuild / organization := "io.github.forsyde"
ThisBuild / version := "0.3.4"
ThisBuild / scalaVersion := "3.1.3"

<<<<<<< HEAD
lazy val forsydeIoVersion  = "0.6.0"
=======
// ThisBuild / resolvers += Resolver.mavenLocal

lazy val forsydeIoVersion  = "0.5.17"
>>>>>>> a994bf2a
lazy val jgraphtVersion    = "1.5.1"
lazy val scribeVersion     = "3.10.2"
lazy val breezeVersion     = "2.1.0"
lazy val scalaGraphVersion = "1.13.5"

lazy val root = project
  .in(file("."))
  .aggregate(common, cli, choco, forsyde, minizinc)

lazy val core = (project in file("scala-core"))

lazy val common = (project in file("scala-common"))
  .dependsOn(core)
  .settings(
    libraryDependencies ++= Seq(
      ("org.scala-graph" %% "graph-core"   % scalaGraphVersion).cross(CrossVersion.for3Use2_13),
      "org.jgrapht"       % "jgrapht-core" % jgraphtVersion,
      "org.jgrapht"       % "jgrapht-opt"  % jgraphtVersion,
      "org.scalanlp"     %% "breeze"       % breezeVersion,
      "com.outr"         %% "scribe"       % scribeVersion
    )
  )

lazy val forsyde = (project in file("scala-forsyde"))
  .dependsOn(core)
  .dependsOn(common)
  .settings(
    libraryDependencies ++= Seq(
      ("org.scala-graph" %% "graph-core" % scalaGraphVersion).cross(CrossVersion.for3Use2_13),
      "io.github.forsyde" % "forsyde-io-java-core" % forsydeIoVersion,
      "org.jgrapht"       % "jgrapht-core"         % jgraphtVersion,
      "org.jgrapht"       % "jgrapht-opt"          % jgraphtVersion,
      "org.typelevel"    %% "spire"                % "0.18.0"
    )
  )

lazy val minizinc = (project in file("scala-minizinc"))
  .dependsOn(core)
  .dependsOn(common)
  .dependsOn(forsyde)
  .settings(
    libraryDependencies ++= Seq(
      "com.outr"     %% "scribe"       % scribeVersion,
      "com.lihaoyi"  %% "upickle"      % "1.4.0",
      "org.jgrapht"   % "jgrapht-core" % jgraphtVersion,
      "org.jgrapht"   % "jgrapht-opt"  % jgraphtVersion,
      "org.scalanlp" %% "breeze"       % breezeVersion
    )
  )

lazy val choco = (project in file("scala-choco"))
  .dependsOn(core)
  .dependsOn(common)
  .dependsOn(forsyde)
  .settings(
    libraryDependencies ++= Seq(
      "com.novocode"     % "junit-interface" % "0.11" % "test",
      "org.choco-solver" % "choco-solver"    % "4.10.9",
      "org.jgrapht"      % "jgrapht-core"    % jgraphtVersion,
      "org.jgrapht"      % "jgrapht-opt"     % jgraphtVersion,
      "com.outr"        %% "scribe"          % scribeVersion
    )
  )

lazy val cli = (project in file("scala-cli"))
  .dependsOn(core)
  .dependsOn(common)
  .dependsOn(choco)
  .dependsOn(forsyde)
  .dependsOn(minizinc)
  // .enablePlugins(ScalaNativePlugin)
  .enablePlugins(UniversalPlugin, JavaAppPackaging) //, JlinkPlugin)
  .settings(
    Compile / mainClass := Some("idesyde.IDeSyDeStandalone"),
    libraryDependencies ++= Seq(
      "com.github.scopt" %% "scopt"       % "4.0.1",
      "com.outr"         %% "scribe"      % scribeVersion,
      "com.outr"         %% "scribe-file" % scribeVersion
    ),
    maintainer := "jordao@kth.se"
    // taken and adapted from https://www.scala-sbt.org/sbt-native-packager/archetypes/jlink_plugin.html
    // jlinkModulePath := {
    //   val paths = (jlinkBuildImage / fullClasspath).value
    //   paths.filter(f => {
    //     f.get(moduleID.key).exists(mID => mID.name.contains("jheaps")) ||
    //     f.get(moduleID.key).exists(mID => mID.name.contains("commons-text"))
    //   }).map(_.data)
    // }
  )

lazy val tests = (project in file("scala-tests"))
  .dependsOn(core)
  .dependsOn(common)
  .dependsOn(choco)
  .dependsOn(forsyde)
  .dependsOn(minizinc)
  .dependsOn(cli)
  .settings(
    libraryDependencies ++= Seq(
      ("org.scala-graph" %% "graph-core"   % scalaGraphVersion).cross(CrossVersion.for3Use2_13),
      "org.scalatest"    %% "scalatest"                % "3.2.12" % "test",
      "org.scalatest"    %% "scalatest-funsuite"       % "3.2.12" % "test",
      "io.github.forsyde" % "forsyde-io-java-core"     % forsydeIoVersion,
      "io.github.forsyde" % "forsyde-io-java-amalthea" % forsydeIoVersion,
      "io.github.forsyde" % "forsyde-io-java-sdf3"     % forsydeIoVersion,
      "io.github.forsyde" % "forsyde-io-java-graphviz" % forsydeIoVersion
    ),
    Test / parallelExecution := false
  )

// TODO: figure out what is
ThisBuild / assembly / assemblyMergeStrategy := {
  case PathList("META-INF", xs @ _*) => MergeStrategy.discard
  case x                             => MergeStrategy.first
}

// /Compile / resourceDirectory := baseDirectory.value / "resources"<|MERGE_RESOLUTION|>--- conflicted
+++ resolved
@@ -2,13 +2,7 @@
 ThisBuild / version := "0.3.4"
 ThisBuild / scalaVersion := "3.1.3"
 
-<<<<<<< HEAD
 lazy val forsydeIoVersion  = "0.6.0"
-=======
-// ThisBuild / resolvers += Resolver.mavenLocal
-
-lazy val forsydeIoVersion  = "0.5.17"
->>>>>>> a994bf2a
 lazy val jgraphtVersion    = "1.5.1"
 lazy val scribeVersion     = "3.10.2"
 lazy val breezeVersion     = "2.1.0"
@@ -108,8 +102,8 @@
   .dependsOn(cli)
   .settings(
     libraryDependencies ++= Seq(
-      ("org.scala-graph" %% "graph-core"   % scalaGraphVersion).cross(CrossVersion.for3Use2_13),
-      "org.scalatest"    %% "scalatest"                % "3.2.12" % "test",
+      ("org.scala-graph" %% "graph-core" % scalaGraphVersion).cross(CrossVersion.for3Use2_13),
+      "org.scalatest"    %% "scalatest"  % "3.2.12" % "test",
       "org.scalatest"    %% "scalatest-funsuite"       % "3.2.12" % "test",
       "io.github.forsyde" % "forsyde-io-java-core"     % forsydeIoVersion,
       "io.github.forsyde" % "forsyde-io-java-amalthea" % forsydeIoVersion,
