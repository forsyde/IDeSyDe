--- conflicted
+++ resolved
@@ -15,15 +15,8 @@
   given Fractional[Rational]         = spire.compat.fractional[Rational]
 
   val identificationRules = Set(
-<<<<<<< HEAD
     // PeriodicTaskToSchedHWChocoIRule(),
     // ChocoSDFToSChedTileHW.identifyFromAny,
     // ChocoSDFToSChedTileHWSlowest.identifyFromAny
-=======
-    PeriodicTaskToSchedHWChocoIRule(),
-    // ChocoSDFToSChedTileHW.identifyFromAny,
-    // ChocoSDFToSChedTileHWSlowest.identifyFromAny,
-    ChocoSDFToSChedTileHW2.identifyFromAny
->>>>>>> a994bf2a
   )
 }