--- conflicted
+++ resolved
@@ -4,12 +4,6 @@
 from typing import Tuple
 from typing import Optional
 from typing import Iterator
-<<<<<<< HEAD
-import itertools
-import functools
-import logging
-import math
-=======
 from typing import cast
 from typing import Set
 import itertools
@@ -18,7 +12,6 @@
 import logging
 import math
 import operator
->>>>>>> 9506d6d0
 
 import networkx as nx  # type: ignore
 import numpy as np
@@ -58,23 +51,16 @@
 from idesyde.identification.models import SDFToOrders
 from idesyde.identification.models import SDFToMultiCore
 from idesyde.identification.models import SDFToMultiCoreCharacterized
-<<<<<<< HEAD
-from idesyde.identification.models import JobScheduling
-from idesyde.identification.models import InstrumentedJobScheduling
-=======
 from idesyde.identification.models import TimeTriggeredPlatform
 from idesyde.identification.models import JobScheduling
 from idesyde.identification.models import JobType
 from idesyde.identification.models import ProcType
 from idesyde.identification.models import CommType
->>>>>>> 9506d6d0
 
 # class SDFAppRule(IdentificationRule):
 
 _logger = logging.getLogger(LOGGER_NAME)
 
-<<<<<<< HEAD
-=======
 IdentificationOutput = Tuple[bool, Optional[DecisionModel]]
 
 
@@ -84,7 +70,6 @@
         v = hash((v, e))
     return v
 
->>>>>>> 9506d6d0
 
 @register_identification_rule
 def identify_sdf_app(model: ForSyDeModel, identified: List[DecisionModel]):
@@ -99,12 +84,8 @@
     constructors: Sequence[SDFComb] = [c for c in model if isinstance(c, SDFComb)]
     delay_constructors: Sequence[SDFPrefix] = [c for c in model if isinstance(c, SDFPrefix)]
     # 1: find the actors
-<<<<<<< HEAD
-    sdf_actors: List[Vertex] = [a for c in constructors for a in model.adj[c] if isinstance(a, Process)]
-=======
     sdf_actors: List[Vertex] = [a for c in constructors for a in model[c] if isinstance(a, Process)]
     # there are garanteed to be the correct vertexes by construction
->>>>>>> 9506d6d0
     sdf_constructors = {a: c for a in sdf_actors for c in constructors if a in model[c]}
     sdf_impl = {a: i for a in sdf_actors for i in model[sdf_constructors[a]] if isinstance(i, InstrumentedFunction)}
     # 1: find the delays
@@ -117,13 +98,6 @@
             if s != t:
                 try:
                     # take away the source and target nodes
-<<<<<<< HEAD
-                    paths = [path[1:-1] for path in nx.all_shortest_paths(model, s, t)]
-                    # check if all elements in the path are signals or delays
-                    paths = [path for path in paths if all(isinstance(v, Signal) or (v in sdf_delays) for v in path)]
-                    if len(paths) > 0:
-                        sdf_channels[(s, t)] = paths
-=======
                     paths: Sequence[Sequence[Vertex]] = [path[1:-1] for path in nx.all_shortest_paths(model, s, t)]
                     # check if all elements in the path are signals or delays
                     paths_filtered: Sequence[Sequence[Vertex]] = [
@@ -131,7 +105,6 @@
                     ]
                     if len(paths) > 0:
                         sdf_channels[(s, t)] = paths_filtered
->>>>>>> 9506d6d0
                     # for path in nx.all_shortest_paths(model, s, t):
                     #     # take away the source and target nodes
                     #     path = path[1:-1]
@@ -153,14 +126,9 @@
     # sdf_channels = [(s, t, p) for (s, t, p) in sdf_channels if all(
     #     isinstance(e["object"], Output) for (_, e) in model[s][t].items())]
     # 2: define the initial tokens by counting the delays on every path
-<<<<<<< HEAD
-    initial_tokens = np.array([sum(1 for d in sdf_channels[(s, t)] if d in sdf_delays) for (s, t) in sdf_channels],
-                              dtype=int)
-=======
     initial_tokens = np.array(
         [sum(1 for d in sdf_channels[(s, t)] if d in sdf_delays) for (s, t) in sdf_channels], dtype=int
     )
->>>>>>> 9506d6d0
     # 1: build the topology matrix
     sdf_topology = np.zeros((len(sdf_channels), len(sdf_actors)), dtype=int)
     for (cidx, (s, t)) in enumerate(sdf_channels):
@@ -196,16 +164,6 @@
         # and if it exists, create the model with the schedule
         if schedule != []:
             sdf_pass = [sdf_actors[idx] for idx in schedule]
-<<<<<<< HEAD
-            result = SDFExecution(sdf_actors=sdf_actors,
-                                  sdf_constructors=sdf_constructors,
-                                  sdf_impl=sdf_impl,
-                                  sdf_channels=sdf_channels,
-                                  sdf_topology=sdf_topology,
-                                  sdf_repetition_vector=repetition_vector,
-                                  sdf_initial_tokens=initial_tokens,
-                                  sdf_pass=sdf_pass)
-=======
             result = SDFExecution(
                 sdf_actors=sdf_actors,
                 sdf_constructors=cast(Dict[Vertex, Vertex], sdf_constructors),
@@ -216,7 +174,6 @@
                 sdf_initial_tokens=initial_tokens,
                 sdf_pass=sdf_pass,
             )
->>>>>>> 9506d6d0
     # conditions for fixpoints and partial identification
     if result:
         result.compute_deduced_properties()
@@ -277,23 +234,14 @@
         cores = [p for p in model if isinstance(p, AbstractProcessingComponent)]
         comms = [p for p in model if isinstance(p, AbstractCommunicationComponent)]
         # find all cores that are connected between each other
-<<<<<<< HEAD
-        connections: Dict[Tuple[Vertex, Vertex], Sequence[Sequence[Vertex]]] = {}
-=======
         connections: Dict[Tuple[Vertex, Vertex], Collection[Collection[Vertex]]] = {}
->>>>>>> 9506d6d0
         for (s, t) in itertools.product(cores, cores):
             if s != t:
                 try:
                     connections[(s, t)] = [
-<<<<<<< HEAD
-                        path[1:-1] for path in nx.all_shortest_paths(model, s, t) if all(
-                            isinstance(v, AbstractCommunicationComponent) for v in path[1:-1])
-=======
                         path[1:-1]
                         for path in nx.all_shortest_paths(model, s, t)
                         if all(isinstance(v, AbstractCommunicationComponent) for v in path[1:-1])
->>>>>>> 9506d6d0
                     ]
                 except nx.exception.NetworkXNoPath:
                     pass
@@ -348,32 +296,17 @@
         token_wcct = np.zeros((len(sdf_channels), len(comms)), dtype=int)
         for (aidx, a) in enumerate(sdf_actors):
             for (pidx, p) in enumerate(cores):
-<<<<<<< HEAD
-                wcet_vertex = next((w for w in wcet_vertexes if (a in model[w]) and (p in model[w])), None)
-                if wcet_vertex:
-                    wcet[aidx, pidx] = max(wcet_vertex.get_time())
-                    # (int(w.properties['time'])
-                    #  for w in model.predecessors(a) if w in model.predecessors(p) and isinstance(w, WCET)),
-                    # default=0)
-=======
                 wcet[aidx, pidx] = max(
                     (w.get_time() for w in wcet_vertexes if (a in model[w]) and (p in model[w])), default=1
                 )
                 # (int(w.properties['time'])
                 #  for w in model.predecessors(a) if w in model.predecessors(p) and isinstance(w, WCET)),
                 # default=0)
->>>>>>> 9506d6d0
         # iterate through all elements of a channel and take the
         # maximum of the WCCTs for that path, since in a channels it is
         # expected that the data type is the same along the entire path
         for (cidx, (s, t)) in enumerate(sdf_channels):
             paths = sdf_channels[(s, t)]
-<<<<<<< HEAD
-            for (pidx, p) in enumerate(comms):
-                token_wcct[cidx, pidx] = sum(
-                    int(w.get_time()) for path in paths for e in path for w in token_wcct_vertexes
-                    if e in model[w] and p in model[w])
-=======
             for (pidx, comm) in enumerate(comms):
                 token_wcct[cidx, pidx] = sum(
                     int(w.get_time())
@@ -382,7 +315,6 @@
                     for w in token_wcct_vertexes
                     if e in model[w] and comm in model[w]
                 )
->>>>>>> 9506d6d0
         # although there should be only one Th vertex
         # per application, we apply maximun just in case
         # someone forgot to make sure there is only one annotation
@@ -472,29 +404,12 @@
             #  channel between then and,
             #  every comm element in the pat between these jobs,
             # and build up the additive WCCT in such communication path.
-<<<<<<< HEAD
-            for (jj, jjob) in enumerate(jobs):
-=======
             for (jj, jjob) in jobs:
->>>>>>> 9506d6d0
                 for (cidx, (s, t)) in enumerate(sdf_channels):
                     if s == job and t == jjob:
                         for (i, _) in enumerate(sdf_mpsoc_char_sub.sdf_mpsoc_sub.comms):
                             wcct[((j, job), (jj, jjob), i)] = sdf_mpsoc_char_sub.token_wcct[cidx, i]
         orderings = sdf_mpsoc_char_sub.sdf_mpsoc_sub.sdf_orders_sub.orderings
-<<<<<<< HEAD
-        pre_scheduling = [0 for (j, _) in enumerate(jobs)]
-        pre_mapping = [-1 for (j, _) in enumerate(jobs)]
-        for a in sdf_actors:
-            # go through the trigger times to fetch when the actor might be
-            # activated
-            connected_orderings: Iterator[TimeTriggeredScheduler] = (
-                o for o in orderings if model.has_edge(o, a) and a.identifier in o.get_trigger_time().values())
-            triggers: Sequence[int] = sorted((int(k) for (k, v) in o.get_trigger_time().items() if v == a.identifier
-                                              for o in connected_orderings))
-            start_index = jobs.index(a)
-            for (i, t) in enumerate(triggers):
-=======
         pre_scheduling: Dict[JobType, int] = {}
         pre_mapping: Dict[JobType, ProcType] = {}
         for (i, actor) in jobs:
@@ -512,24 +427,9 @@
                 )
             )
             for (i, time) in enumerate(triggers):
->>>>>>> 9506d6d0
                 # pass all the timings to the job
                 pre_scheduling[(i, actor)] = time
                 # check if the time triggered scheduled belong to a machine already
-<<<<<<< HEAD
-                for (p, proc) in enumerate(procs):
-                    if all(nx.has_path(model, component, a) for component in proc):
-                        pre_mapping[start_index + i] = p
-        res = JobScheduling(
-            abstracted=list(sdf_mpsoc_char_sub.covered_vertexes()) + sdf_mpsoc_char_sub.wcet_vertexes +
-            sdf_mpsoc_char_sub.token_wcct_vertexes,
-            comms=comms,
-            procs=procs,
-            jobs=jobs,
-            comm_jobs=sdf_channels,
-            weak_next=weak_next,
-            strong_next=strong_next,
-=======
                 for (pidx, proc) in enumerate(procs):
                     if all(nx.has_path(model, component, actor) for component in proc):
                         pre_mapping[(i, actor)] = pidx
@@ -551,277 +451,17 @@
             comm_channels=comm_channels,
             weak_next=cast(Dict[JobType, Sequence[JobType]], weak_next),
             strong_next=cast(Dict[JobType, Sequence[JobType]], strong_next),
->>>>>>> 9506d6d0
             paths=sdf_mpsoc_char_sub.sdf_mpsoc_sub.connections,
             pre_mapping=pre_mapping,
             pre_scheduling=pre_scheduling,
             goals_vertexes=sdf_mpsoc_char_sub.goals_vertexes,
             objective_weights=[sdf_mpsoc_char_sub.throughput_importance, sdf_mpsoc_char_sub.latency_importance],
             comm_capacity=comm_capacity,
-<<<<<<< HEAD
-            # TODO: make this more general later
-            # proc_capacity=[len(jobs) for _ in procs],
-            wcet=wcet,
-            wcct=wcct)
-    if res:
-        return (True, res)
-    else:
-        return (False, None)
-
-
-@register_identification_rule
-def identify_jobs_from_multi_sdf(model: ForSyDeModel,
-                                 identified: List[DecisionModel]) -> Tuple[bool, Optional[DecisionModel]]:
-    res = None
-    sdf_multicore_sub: Optional[SDFToMultiCore] = next((p for p in identified if isinstance(p, SDFToMultiCore)), None)
-    if sdf_multicore_sub:
-        sdf_actors = sdf_multicore_sub.sdf_orders_sub.sdf_exec_sub.sdf_actors
-        sdf_channels = sdf_multicore_sub.sdf_orders_sub.sdf_exec_sub.sdf_channels
-        jobs, weak_next, strong_next = sdf_lib.sdf_to_jobs(
-            sdf_multicore_sub.sdf_orders_sub.sdf_exec_sub.sdf_actors,
-            sdf_multicore_sub.sdf_orders_sub.sdf_exec_sub.sdf_channels,
-            sdf_multicore_sub.sdf_orders_sub.sdf_exec_sub.sdf_topology,
-            sdf_multicore_sub.sdf_orders_sub.sdf_exec_sub.sdf_repetition_vector,
-            sdf_multicore_sub.sdf_orders_sub.sdf_exec_sub.sdf_initial_tokens)
-        cores = sdf_multicore_sub.cores
-        orderings = sdf_multicore_sub.sdf_orders_sub.orderings
-        procs = []
-        for (p, o) in itertools.product(cores, orderings):
-            if model.has_edge(p, o):
-                procs.append([p, o])
-        for (p, o) in zip(cores, orderings):
-            if not any(p == l[0] or o == l[1] for l in procs):
-                procs.append([p, o])
-        # one ordering per comm
-        comms = []
-        comm_capacity = []
-        for (c, o) in itertools.product(sdf_multicore_sub.comms, reversed(orderings)):
-            if model.has_edge(c, o):
-                comms.append([c, o])
-        for (c, o) in zip(sdf_multicore_sub.comms, reversed(orderings)):
-            if not any(c == l[0] or o == l[1] for l in comms):
-                comms.append([c, o])
-        for l in comms:
-            c = l[0]
-            if isinstance(c, TimeDivisionMultiplexer):
-                comm_capacity.append(c.get_slots())
-            else:
-                comm_capacity.append(1)
-        orderings = sdf_multicore_sub.sdf_orders_sub.orderings
-        pre_scheduling = [-1 for (j, _) in enumerate(jobs)]
-        pre_mapping = [-1 for (j, _) in enumerate(jobs)]
-        for a in sdf_actors:
-            start_index = jobs.index(a)
-            for (p, proc) in enumerate(procs):
-                # try to find if there's a path between the job and the
-                # processors. Assume every edge is a different mapping
-                hits = sum(1 for path in nx.all_simple_paths(model, proc[0], a) if all(
-                    isinstance(e, AbstractPhysicalComponent) or isinstance(e, AbstractGrouping)
-                    for e in path[1:-1]) and len(path) == 3)
-                for i in range(hits):
-                    pre_mapping[start_index + i] = p
-            # go through the trigger times to fetch when the actor might be
-            # activated
-            connected_orderings: Sequence[TimeTriggeredScheduler] = (
-                o for o in orderings if model.has_edge(o, a) and a.identifier in o.get_trigger_time().values())
-            triggers: Sequence[int] = sorted((int(k) for (k, v) in o.get_trigger_time().items() if v == a.identifier
-                                              for o in connected_orderings))
-            start_index = jobs.index(a)
-            for (i, t) in enumerate(triggers):
-                # pass all the timings to the job
-                pre_scheduling[start_index + i] = t
-                # check if the time triggered scheduled belong to a machine already
-                # for (p, proc) in enumerate(procs):
-                #     if all(nx.has_path(model, component, a) for component in proc):
-                #         pre_mapping[start_index + i] = p
-        goals_vertexes = [v for v in model if isinstance(v, Goal)]
-        throughput_vertexes = [v for v in goals_vertexes if isinstance(v, MinimumThroughput)]
-        throughput_importance = 0
-        latency_importance = 0
-        # check that all actors are covered by a throughput goal
-        if all(nx.has_path(model, g, a) for g in throughput_vertexes for a in sdf_actors):
-            throughput_importance = max((int(v.properties['apriori_importance']) for v in throughput_vertexes),
-                                        default=0)
-        comm_jobs = {(jsi, jti): sdf_channels[(js, jt)]
-                     for (jsi, js) in enumerate(jobs) for (jti, jt) in enumerate(jobs) if (js, jt) in sdf_channels}
-        res = JobScheduling(abstracted=list(sdf_multicore_sub.covered_vertexes()),
-                            comms=comms,
-                            procs=procs,
-                            jobs=jobs,
-                            comm_jobs=comm_jobs,
-                            weak_next=weak_next,
-                            strong_next=strong_next,
-                            paths=sdf_multicore_sub.connections,
-                            pre_mapping=pre_mapping,
-                            pre_scheduling=pre_scheduling,
-                            goals_vertexes=goals_vertexes,
-                            objective_weights=[throughput_importance, latency_importance],
-                            wcet=np.zeros((len(jobs), len(procs)), dtype=np.uint64),
-                            wcct=np.zeros((len(jobs), len(jobs), len(comms)), dtype=np.uint64))
-    if res:
-        return (True, res)
-    elif sdf_multicore_sub and not res:
-        return (True, None)
-    else:
-        return (False, None)
-
-
-@register_identification_rule
-def identify_instrumentation_in_jobs_from_sdf(model: ForSyDeModel, identified: List[DecisionModel]):
-    res = None
-    sub_jobs: Optional[JobScheduling] = next((p for p in identified if isinstance(p, JobScheduling)), None)
-    sub_sdf: Optional[SDFExecution] = next((p for p in identified if isinstance(p, SDFExecution)), None)
-    if sub_jobs and sub_sdf:
-        time_scale = 1
-        instrumented_procs = [p for proc in sub_jobs.procs for p in proc if isinstance(p, InstrumentedProcessorTile)]
-        if all(a in sub_sdf.sdf_impl for a in sub_jobs.jobs) and len(instrumented_procs) == len(sub_jobs.procs):
-            worst_cycles = np.zeros((len(sub_jobs.jobs), len(instrumented_procs)), dtype=np.uint64)
-            for ((jidx, j), (pidx, p)) in itertools.product(enumerate(sub_jobs.jobs), enumerate(instrumented_procs)):
-                impl = sub_sdf.sdf_impl[j]
-                worst_cycles[jidx, pidx] += p.get_clock_cycles_per_float_op() * impl.get_max_float_operations()
-                worst_cycles[jidx, pidx] += p.get_clock_cycles_per_integer_op() * impl.get_max_int_operations()
-                worst_cycles[jidx, pidx] += p.get_clock_cycles_per_boolean_op() * impl.get_max_boolean_operations()
-                # wcet[jidx, pidx] = math.ceil(float(wcet[jidx, pidx]) / float(p.get_min_frequency_hz()))
-            frequency_matrix = np.zeros((len(sub_jobs.jobs), len(instrumented_procs)), dtype=np.uint64)
-            for ((jidx, j), (pidx, p)) in itertools.product(enumerate(sub_jobs.jobs), enumerate(instrumented_procs)):
-                frequency_matrix[jidx, pidx] = p.get_min_frequency_hz()
-            # scale up until it
-            min_clocks = np.amin(worst_cycles[worst_cycles > 0])
-            max_freq = np.amax(frequency_matrix[frequency_matrix > 0])
-            while (time_scale * min_clocks) // max_freq == 0:
-                time_scale *= 1000
-            wcet = ((time_scale * worst_cycles) / frequency_matrix).astype(np.uint64)
-            wcct = np.zeros((len(sub_jobs.jobs), len(sub_jobs.jobs), len(sub_jobs.comms)), dtype=np.uint64)
-            for ((jidx, j), (jjidx, jj), (pidx, p)) in itertools.product(enumerate(sub_jobs.jobs),
-                                                                         enumerate(sub_jobs.jobs),
-                                                                         enumerate(sub_jobs.comms)):
-                if (j, jj) in sub_sdf.sdf_channels:
-                    paths = sub_sdf.sdf_channels[(j, jj)]
-                    # add up all the signals in a channel, for every commuication element in the
-                    # connection path
-                    wcct[jidx, jjidx, pidx] = sum(
-                        math.ceil(
-                            float(
-                                sum(c.get_max_elem_size_bytes() * c.get_max_elem_count() for path in paths
-                                    for c in path if isinstance(c, InstrumentedSignal))) /
-                            float(u.get_max_bandwith_bytes_per_sec())) for u in p
-                        if isinstance(u, InstrumentedCommunicationInterconnect))
-                    wcct = (np.ceil(wcct / time_scale)).astype(np.uint64)
-            res = JobScheduling(abstracted=list(sub_jobs.covered_vertexes()),
-                                comms=sub_jobs.comms,
-                                procs=sub_jobs.procs,
-                                jobs=sub_jobs.jobs,
-                                comm_jobs=sub_jobs.comm_jobs,
-                                weak_next=sub_jobs.weak_next,
-                                strong_next=sub_jobs.strong_next,
-                                paths=sub_jobs.paths,
-                                pre_mapping=sub_jobs.pre_mapping,
-                                pre_scheduling=sub_jobs.pre_scheduling,
-                                goals_vertexes=sub_jobs.goals_vertexes,
-                                objective_weights=sub_jobs.objective_weights,
-                                wcet=wcet,
-                                wcct=wcct,
-                                time_scale=time_scale,
-                                job_colocation=sub_jobs.job_colocation)
-    if res:
-        return (True, res)
-    elif sub_jobs and sub_sdf and not res:
-        return (True, None)
-    else:
-        return (False, None)
-
-
-@register_identification_rule
-def identify_colocation_in_jobs_from_sdf(model: ForSyDeModel, identified: List[DecisionModel]):
-    res = None
-    sub_jobs: Optional[JobScheduling] = next((p for p in identified if isinstance(p, JobScheduling)), None)
-    sub_sdf: Optional[SDFExecution] = next((p for p in identified if isinstance(p, SDFExecution)), None)
-    if sub_jobs and sub_sdf:
-        colocation: Dict[int, List[int]] = dict()
-        location_vertexes = [l for l in model if isinstance(l, LocationRequirement)]
-        located_jobs = {l: [(i, j) for (i, j) in enumerate(sub_jobs.jobs) if j in model[l]] for l in location_vertexes}
-        located_procs = {
-            l: [(i, p) for (i, p) in enumerate(sub_jobs.procs) if any(u in model[l] for u in p)]
-            for l in location_vertexes
-        }
-        for l in location_vertexes:
-            jobs = located_jobs[l]
-            procs = located_procs[l]
-            for (i, j) in jobs:
-                colocation[i] = [pi for (pi, p) in procs]
-        res = JobScheduling(abstracted=list(sub_jobs.covered_vertexes()) + location_vertexes,
-                            comms=sub_jobs.comms,
-                            procs=sub_jobs.procs,
-                            jobs=sub_jobs.jobs,
-                            comm_jobs=sub_jobs.comm_jobs,
-                            weak_next=sub_jobs.weak_next,
-                            strong_next=sub_jobs.strong_next,
-                            paths=sub_jobs.paths,
-                            pre_mapping=sub_jobs.pre_mapping,
-                            pre_scheduling=sub_jobs.pre_scheduling,
-                            goals_vertexes=sub_jobs.goals_vertexes,
-                            objective_weights=sub_jobs.objective_weights,
-                            wcet=sub_jobs.wcet,
-                            wcct=sub_jobs.wcct,
-                            time_scale=sub_jobs.time_scale,
-                            job_colocation=colocation)
-=======
             procs_capacity=procs_capacity,
             wcet=wcet,
             wcct=wcct,
         )
->>>>>>> 9506d6d0
     if res:
-        return (True, res)
-    elif sub_jobs and sub_sdf and not res:
-        return (True, None)
-    else:
-        return (False, None)
-
-
-@register_identification_rule
-def identify_merge_job_scheduling_simple(model: ForSyDeModel,
-                                         identified: List[DecisionModel]) -> Tuple[bool, Optional[DecisionModel]]:
-    res = None
-    sub_jobs: Sequence[JobScheduling] = [p for p in identified if isinstance(p, JobScheduling)]
-    if len(sub_jobs) > 1:
-        equal_jobs = all(set(sub2.jobs) == set(sub1.jobs) for sub1 in sub_jobs for sub2 in sub_jobs)
-        equal_procs = all(
-            set(u for p in sub1.procs for u in p) == set(u for p in sub2.procs for u in p) for sub1 in sub_jobs
-            for sub2 in sub_jobs)
-        equal_comms = all(
-            set(u for p in sub1.comms for u in p) == set(u for p in sub2.comms for u in p) for sub1 in sub_jobs
-            for sub2 in sub_jobs)
-        if equal_jobs and equal_procs and equal_comms:
-            wcet = np.zeros(sub_jobs[0].wcet.shape, dtype=np.uint64)
-            wcct = np.zeros(sub_jobs[0].wcct.shape, dtype=np.uint64)
-            colocation = {}
-            for s in sub_jobs:
-                wcet = np.maximum(wcet, s.wcet)
-                wcct = np.maximum(wcct, s.wcct)
-                for (i, _) in enumerate(s.jobs):
-                    if i in colocation and i in s.job_colocation:
-                        colocation[i] = set(colocation[i]).union(set(s.job_colocation[i]))
-                    elif i in s.job_colocation:
-                        colocation[i] = s.job_colocation[i]
-            abstracted = functools.reduce(lambda s1, s2: s1.union(s2), map(lambda s: set(s.abstracted), sub_jobs))
-            res = JobScheduling(abstracted=abstracted,
-                                comms=sub_jobs[0].comms,
-                                procs=sub_jobs[0].procs,
-                                jobs=sub_jobs[0].jobs,
-                                comm_jobs=sub_jobs[0].comm_jobs,
-                                weak_next=sub_jobs[0].weak_next,
-                                strong_next=sub_jobs[0].strong_next,
-                                paths=sub_jobs[0].paths,
-                                pre_mapping=sub_jobs[0].pre_mapping,
-                                pre_scheduling=sub_jobs[0].pre_scheduling,
-                                goals_vertexes=sub_jobs[0].goals_vertexes,
-                                objective_weights=sub_jobs[0].objective_weights,
-                                wcet=wcet,
-                                wcct=wcct,
-                                time_scale=max(s.time_scale for s in sub_jobs),
-                                job_colocation=colocation)
-    if res and all(v in res.abstracted for v in model.nodes):
         return (True, res)
     else:
         return (False, None)
