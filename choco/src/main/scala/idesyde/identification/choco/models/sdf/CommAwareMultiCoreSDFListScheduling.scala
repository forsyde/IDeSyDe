package idesyde.identification.choco.models.sdf

import org.chocosolver.solver.variables.IntVar
import org.chocosolver.solver.search.strategy.strategy.AbstractStrategy
import org.chocosolver.solver.search.strategy.decision.IntDecision
import org.chocosolver.util.PoolManager
import org.chocosolver.solver.search.strategy.decision.Decision
import breeze.linalg._
import org.chocosolver.solver.search.strategy.assignments.DecisionOperatorFactory
import scala.util.Random
import org.chocosolver.solver.search.loop.monitors.IMonitorSolution
import idesyde.utils.CoreUtils.wfor
import idesyde.utils.CoreUtils
import idesyde.identification.forsyde.models.sdf.SDFApplication

class CommAwareMultiCoreSDFListScheduling(
    val sdfApplications: SDFApplication,
    val actorDuration: Array[Array[Int]],
    val channelsTravelTime: Array[Array[Array[IntVar]]],
    val firingsInSlots: Array[Array[Array[IntVar]]],
    val invThroughputs: Array[IntVar],
    val globalInvThroughput: IntVar
) extends AbstractStrategy[IntVar]((firingsInSlots.flatten.flatten): _*)
    with IMonitorSolution {

  private val recomputeMethods = SDFChocoRecomputeMethods(firingsInSlots)

  private val numActors     = firingsInSlots.size
  private val numSchedulers = firingsInSlots.head.size
  private val numSlots      = firingsInSlots.head.head.size
  private val numChannels   = channelsTravelTime.size
  var channels              = (0 until sdfApplications.initialTokens.size).toArray
  var actors                = (0 until sdfApplications.sdfRepetitionVectors.size).toArray
  var schedulers            = (0 until firingsInSlots.head.size).toArray
  val slots                 = (0 until firingsInSlots.head.head.size).toArray

  private val mat     = DenseMatrix(sdfApplications.sdfBalanceMatrix: _*)
  private val consMat = mat.map(v => if (v < 0) then v else 0)
  private val prodMat = mat.map(v => if (v > 0) then v else 0)

  // val firingVector: Array[SparseVector[Int]] = slots.map(slot => SparseVector.zeros[Int](actors.size)).toArray

  // var parallelism = 0

  val singleActorFire =
    actors
      .map(a =>
        (0 to sdfApplications.sdfRepetitionVectors(a)).map(q => recomputeMethods.mkSingleActorFire(a)(q)).toArray
      )
      .toArray

  val pool = PoolManager[IntDecision]()

  var tokenVec     = DenseVector(sdfApplications.initialTokens)
  var accumFirings = DenseVector.zeros[Int](actors.size)

  val follows =  actors.map(src =>
      actors.map(dst => {
        channels.exists(c => mat(c, src) > 0 && mat(c, dst) < 0)
      })
    )

  val followsMatrix = CSCMatrix(
    follows:_*
  )

  val followsClosure = CoreUtils.reachibilityClosure(follows)

  /**
    * This function checks whether the firing schedule can induce a self-contention between
    * actors of the same sub-application, i.e. that are connected. The logic it uses is to
    * use the provided scheduler ordering an always suggest to map actors in a feed-forward
    * manner.
    *
    * @param actor
    * @param scheduler
    * @param slot
    * @return whether firing the actor at this scheduler and slot can produce a self-contention
    */
  def canBuildSelfLoop(actor: Int)(scheduler: Int)(slot: Int): Boolean = {
    wfor(0, _ < numActors, _ + 1) {a =>
      if (a != actor && followsClosure(a)(actor)) {
        // start at scheduler to check if the predecessor 'a' is already part of the feed-forward path
        wfor(0, _ < slot, _ + 1) {s =>
          wfor(scheduler, _ < numSchedulers, _ + 1) {p =>
            if (p != scheduler) {
              if (firingsInSlots(a)(p)(s).isInstantiated() && firingsInSlots(a)(p)(s).getLB() > 0) {
                return true
              }
            }
          }
        }
      }
    }
    return false
  }

  

  def getDecision(): Decision[IntVar] = {
    // val schedulersShuffled = Random.shuffle(schedulers)
    // normal
    var bestA     = -1
    var bestP     = -1
    var bestQ     = -1
    var bestSlot  = slots.size
    var bestScore = Int.MaxValue
    // penalized
    var bestAPenalized     = -1
    var bestPPenalized     = -1
    var bestQPenalized     = -1
    var bestSlotPenalized  = slots.size
    var bestScorePenalized = Int.MaxValue
    // other auxliaries
    var score              = 0
    var currentParallelism = 0
    // var bestSlot = -1
    val lastSlot = recomputeMethods.recomputeLowerestDecidedSlot()
    // println(s"deciding with last slot $lastSlot")
    // quick guard for errors and end of schedule
    if (lastSlot >= slots.size - 1) return null
    val earliestOpen = lastSlot + 1
    var d            = pool.getE()
    if (d == null) d = IntDecision(pool)
    // count += 1
    // println(s"deciding at $earliestOpen")
    // slotsPrettyPrint()
    // recomputeFiringVectors()
    // recomputeTokens()
    // recomputeInvThroughput()
    // for (a <- actors) accumFirings(a) = 0
    // for (slot <- slots; if bestSlot < 0) {
    // accumulate the firings vectors
    // accumFirings += firingVector(lastSlot)
    wfor(0, it => it < earliestOpen + 1 && it <= bestSlot, _ + 1) { s =>
      wfor(0, _ < schedulers.size, _ + 1) { p =>
        wfor(0, _ < actors.size, _ + 1) { a =>
          if (firingsInSlots(a)(p)(s).getUB() > 0 && !firingsInSlots(a)(p)(s).isInstantiated()) {
            // compute ComRank
            // currentParallelism = 0
            // if (s > 0) {
            //   wfor(0, _ < actors.size, _ + 1) { aOther =>
            //     if (a != aOther) {
            //       wfor(0, _ < schedulers.size, _ + 1) { pOther =>
            //         if (p != pOther) {
            //           wfor(0, _ < s, _ + 1) { sBefore =>
            //             if (
            //               followsMatrix(aOther, a) && firingsInSlots(aOther)(
            //                 pOther
            //               )(sBefore).getLB() > 0
            //             ) {
            //               currentParallelism += 1
            //             }
            //           }
            //         }
            //       }
            //     }

            //   }
            // }
            // compute the best slot otherwise
            wfor(firingsInSlots(a)(p)(s).getUB(), it => it > 0 && it >= bestQ, _ - 1) { q =>
              // currentComRank = if (currentComRank <= communicationLimiter) then 0 else currentComRank - communicationLimiter
              // chains of lexographic greedy objectives
              score = (invThroughputs(p).getLB() + actorDuration(a)(p) * q)
              if (score < bestScore) {
                if (!canBuildSelfLoop(a)(p)(s)) {
                  bestA = a
                  bestP = p
                  bestQ = q
                  bestSlot = s
                  bestScore = score
                }
                bestAPenalized = a
                bestPPenalized = p
                bestQPenalized = q
                bestSlotPenalized = s
                bestScorePenalized = score
              }
            }
          }
        }
      }
    }
    // }
<<<<<<< HEAD
    // recomputeMethods.schedulePrettyPrint()
    // timingPrettyPrint()
    // println(invThroughputPerSchedulers.mkString(", "))
=======
    // slotsPrettyPrint()
    // recomputeMethods.slotsPrettyPrint()
    // println(invThroughputs.map(_.getLB()).mkString(", "))
>>>>>>> 46d2c4b5
    // println("best:  " + (bestA, bestP, bestSlot, bestQ, bestScore))
    // println(
    //   "bestPenalized:  " + (bestAPenalized, bestPPenalized, bestSlotPenalized, bestQPenalized, bestScorePenalized)
    // )
    if (bestQ > 0) {
      // println("adding it!")
      d.set(firingsInSlots(bestA)(bestP)(bestSlot), bestQ, DecisionOperatorFactory.makeIntEq())
      d
    } else if (bestQPenalized > 0) {
      d.set(
        firingsInSlots(bestAPenalized)(bestPPenalized)(bestSlotPenalized),
        bestQPenalized,
        DecisionOperatorFactory.makeIntEq()
      )
      d
      // println("returning null")
    } else {
      null
    }
  }

  def onSolution(): Unit = {
    schedulers = Random.shuffle(schedulers).toArray
    actors = Random.shuffle(actors).toArray
    channels = Random.shuffle(channels).toArray
    // parallelism = Math.min(parallelism + 1, actors.size * schedulers.size)
  }

}<|MERGE_RESOLUTION|>--- conflicted
+++ resolved
@@ -45,7 +45,8 @@
   val singleActorFire =
     actors
       .map(a =>
-        (0 to sdfApplications.sdfRepetitionVectors(a)).map(q => recomputeMethods.mkSingleActorFire(a)(q)).toArray
+        (0 to sdfApplications
+          .sdfRepetitionVectors(a)).map(q => recomputeMethods.mkSingleActorFire(a)(q)).toArray
       )
       .toArray
 
@@ -54,35 +55,33 @@
   var tokenVec     = DenseVector(sdfApplications.initialTokens)
   var accumFirings = DenseVector.zeros[Int](actors.size)
 
-  val follows =  actors.map(src =>
-      actors.map(dst => {
-        channels.exists(c => mat(c, src) > 0 && mat(c, dst) < 0)
-      })
-    )
+  val follows = actors.map(src =>
+    actors.map(dst => {
+      channels.exists(c => mat(c, src) > 0 && mat(c, dst) < 0)
+    })
+  )
 
   val followsMatrix = CSCMatrix(
-    follows:_*
+    follows: _*
   )
 
   val followsClosure = CoreUtils.reachibilityClosure(follows)
 
-  /**
-    * This function checks whether the firing schedule can induce a self-contention between
-    * actors of the same sub-application, i.e. that are connected. The logic it uses is to
-    * use the provided scheduler ordering an always suggest to map actors in a feed-forward
-    * manner.
+  /** This function checks whether the firing schedule can induce a self-contention between actors
+    * of the same sub-application, i.e. that are connected. The logic it uses is to use the provided
+    * scheduler ordering an always suggest to map actors in a feed-forward manner.
     *
     * @param actor
-    * @param scheduler
+    *   @param scheduler
     * @param slot
-    * @return whether firing the actor at this scheduler and slot can produce a self-contention
+    *   @return whether firing the actor at this scheduler and slot can produce a self-contention
     */
   def canBuildSelfLoop(actor: Int)(scheduler: Int)(slot: Int): Boolean = {
-    wfor(0, _ < numActors, _ + 1) {a =>
+    wfor(0, _ < numActors, _ + 1) { a =>
       if (a != actor && followsClosure(a)(actor)) {
         // start at scheduler to check if the predecessor 'a' is already part of the feed-forward path
-        wfor(0, _ < slot, _ + 1) {s =>
-          wfor(scheduler, _ < numSchedulers, _ + 1) {p =>
+        wfor(0, _ < slot, _ + 1) { s =>
+          wfor(scheduler, _ < numSchedulers, _ + 1) { p =>
             if (p != scheduler) {
               if (firingsInSlots(a)(p)(s).isInstantiated() && firingsInSlots(a)(p)(s).getLB() > 0) {
                 return true
@@ -94,8 +93,6 @@
     }
     return false
   }
-
-  
 
   def getDecision(): Decision[IntVar] = {
     // val schedulersShuffled = Random.shuffle(schedulers)
@@ -183,15 +180,9 @@
       }
     }
     // }
-<<<<<<< HEAD
-    // recomputeMethods.schedulePrettyPrint()
-    // timingPrettyPrint()
-    // println(invThroughputPerSchedulers.mkString(", "))
-=======
     // slotsPrettyPrint()
     // recomputeMethods.slotsPrettyPrint()
     // println(invThroughputs.map(_.getLB()).mkString(", "))
->>>>>>> 46d2c4b5
     // println("best:  " + (bestA, bestP, bestSlot, bestQ, bestScore))
     // println(
     //   "bestPenalized:  " + (bestAPenalized, bestPPenalized, bestSlotPenalized, bestQPenalized, bestScorePenalized)
