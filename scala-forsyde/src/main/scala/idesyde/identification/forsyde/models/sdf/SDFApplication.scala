package idesyde.identification.forsyde.models.sdf

import scala.jdk.CollectionConverters.*

import forsyde.io.java.core.Vertex
import idesyde.identification.forsyde.ForSyDeDecisionModel
import forsyde.io.java.typed.viewers.moc.sdf.SDFActor
import forsyde.io.java.typed.viewers.moc.sdf.SDFChannel
import forsyde.io.java.typed.viewers.moc.sdf.SDFElem
import forsyde.io.java.core.ForSyDeSystemGraph
import org.jgrapht.Graph
import org.jgrapht.graph.WeightedPseudograph
import org.jgrapht.graph.AsWeightedGraph
import idesyde.utils.SDFUtils
import idesyde.identification.common.models.workload.ParametricRateDataflowWorkloadMixin
import org.jgrapht.graph.DefaultDirectedGraph
import org.jgrapht.graph.DefaultEdge
import forsyde.io.java.typed.viewers.impl.Executable
import idesyde.identification.common.models.workload.InstrumentedWorkloadMixin
import forsyde.io.java.typed.viewers.impl.InstrumentedExecutable
import scala.collection.mutable
import forsyde.io.java.typed.viewers.impl.TokenizableDataBlock
import org.jgrapht.alg.connectivity.ConnectivityInspector
import org.jgrapht.graph.AsSubgraph
import java.util.stream.Collectors
import org.jgrapht.graph.SimpleDirectedWeightedGraph
import spire.math.*

@deprecated
final case class SDFApplication(
    val actors: Array[SDFActor],
    val channels: Array[SDFChannel],
    val topology: Graph[SDFActor | SDFChannel, DefaultEdge],
    actorFuncs: Array[Array[Executable]] = Array.empty
) extends ForSyDeDecisionModel
    // with ParametricRateDataflowWorkloadMixin
    // with InstrumentedWorkloadMixin
    {

  val actorFunctions =
    if (actorFuncs.isEmpty) then Array.fill(actors.size)(Array.empty[Executable]) else actorFuncs

  // def dominatesSdf(other: SDFApplication) = repetitionVector.size >= other.repetitionVector.size
  val coveredElements =
    (actors.map(_.getViewedVertex) ++
      channels.map(_.getViewedVertex)).toSet

  val coveredElementRelations = Set()

  val actorsSet: Array[Int]   = (0 until actors.size).toArray
  val channelsSet: Array[Int] = (actors.size until (actors.size + channels.size)).toArray

  val initialTokens: Array[Int] = channels.map(_.getNumOfInitialTokens)

  /** this is a simple shortcut for the balance matrix (originally called topology matrix) as SDFs
    * have only one configuration
    */
  // val sdfBalanceMatrix: Array[Array[Int]] = computeBalanceMatrices(0)

  /** this is a simple shortcut for the repetition vectors as SDFs have only one configuration */
  // val sdfRepetitionVectors: Array[Int] = computeRepetitionVectors(0)

  /** this is a simple shortcut for the max parallel clusters as SDFs have only one configuration */
  // val sdfMaxParallelClusters: Array[Array[Int]] = maximalParallelClustering(0)

  def isSelfConcurrent(actorIdx: Int): Boolean = {
    val a = actors(actorIdx)
    !channels.exists(c => topology.containsEdge(a, c) && topology.containsEdge(c, a))
  }

  val dataflowGraphs = {
<<<<<<< HEAD
    Array(
      topology
        .edgeSet()
        .stream()
        .map(e => {
          val src = topology.getEdgeSource(e)
          val dst = topology.getEdgeTarget(e)
          (src.getIdentifier(), dst.getIdentifier(), topology.getEdgeWeight(e).toInt)
        })
        .collect(Collectors.toList())
        .asScala
    )
=======
    val g = SimpleDirectedWeightedGraph.createBuilder[Int, DefaultEdge](() => DefaultEdge())
    actors.zipWithIndex.foreach((a, i) => {
      channels.zipWithIndex.foreach((c, prej) => {
        val j = channelsSet(prej)
        topology.getAllEdges(a, c).forEach(p => 
          g.addEdge(i, j, topology.getEdgeWeight(p).toInt)
          )
        topology.getAllEdges(c, a).forEach(p => 
          g.addEdge(j, i, topology.getEdgeWeight(p).toInt)
          )
      })
    })
    Array(g.buildAsUnmodifiable())
>>>>>>> 64e6feef
  }

  val configurations = Array((0, 0, "root"))

  val processComputationalNeeds: Array[Map[String, Map[String, Long]]] =
    actorFunctions.zipWithIndex.map((actorFuncs, i) => {
      // we do it mutable for simplicity...
      // the performance hit should not be a concern now, for super big instances, this can be reviewed
      var mutMap = mutable.Map[String, mutable.Map[String, Long]]()
      actorFuncs.foreach(func => {
        InstrumentedExecutable
          .safeCast(func)
          .ifPresent(ifunc => {
            // now they have to be aggregated
            ifunc
              .getOperationRequirements()
              .entrySet()
              .forEach(e => {
                val innerMap = e.getValue().asScala.map((k, v) => k -> v.asInstanceOf[Long])
                // first the intersection parts
                mutMap(e.getKey()) = mutMap
                  .getOrElse(e.getKey(), innerMap)
                  .map((k, v) => k -> (v + innerMap.getOrElse(k, 0L)))
                // now the parts only the other map has
                (innerMap.keySet -- mutMap(e.getKey()).keySet)
                  .map(k => mutMap(e.getKey())(k) = innerMap(k))
              })
          })
      })
      // check also the actor, just in case, this might be best
      // in case the functions don't exist, but the actors is instrumented
      // anyway
      InstrumentedExecutable
        .safeCast(actors(i))
        .ifPresent(ia => {
          // now they have to be aggregated
          ia
            .getOperationRequirements()
            .entrySet()
            .forEach(e => {
              val innerMap = e.getValue().asScala.map((k, v) => k -> v.asInstanceOf[Long])
              // first the intersection parts
              mutMap(e.getKey()) = mutMap
                .getOrElse(e.getKey(), innerMap)
                .map((k, v) => k -> (v + innerMap.getOrElse(k, 0L)))
              // now the parts only the other map has
              (innerMap.keySet -- mutMap(e.getKey()).keySet)
                .map(k => mutMap(e.getKey())(k) = innerMap(k))
            })
        })
      mutMap.map((k, v) => k -> v.toMap).toMap
    })

  val processSizes: Array[Long] = actors.zipWithIndex.map((a, i) =>
    InstrumentedExecutable.safeCast(a).map(_.getSizeInBits().asInstanceOf[Long]).orElse(0L) +
      actorFunctions
        .flatMap(fs =>
          fs.map(
            InstrumentedExecutable.safeCast(_).map(_.getSizeInBits().asInstanceOf[Long]).orElse(0L)
          )
        )
        .sum
  )

  // val messagesMaxSizes: Array[Long] = channels.zipWithIndex.map((c, i) =>
  //   pessimisticTokensPerChannel(i) * TokenizableDataBlock
  //     .safeCast(c)
  //     .map(d => d.getTokenSizeInBits())
  //     .orElse(0L)
  // )

  // val sdfDisjointComponents = disjointComponents.head


  val decreasingActorConsumptionOrder = actorsSet.sortBy(a => {
    sdfBalanceMatrix.zipWithIndex.filter((vec, c) => vec(a) < 0).map((vec, c) => - TokenizableDataBlock
      .safeCast(channels(c))
      .map(d => d.getTokenSizeInBits())
      .orElse(0L) * vec(a)).sum
  }).reverse


  override val uniqueIdentifier = "SDFApplication"

}<|MERGE_RESOLUTION|>--- conflicted
+++ resolved
@@ -69,7 +69,6 @@
   }
 
   val dataflowGraphs = {
-<<<<<<< HEAD
     Array(
       topology
         .edgeSet()
@@ -82,22 +81,21 @@
         .collect(Collectors.toList())
         .asScala
     )
-=======
-    val g = SimpleDirectedWeightedGraph.createBuilder[Int, DefaultEdge](() => DefaultEdge())
-    actors.zipWithIndex.foreach((a, i) => {
-      channels.zipWithIndex.foreach((c, prej) => {
-        val j = channelsSet(prej)
-        topology.getAllEdges(a, c).forEach(p => 
-          g.addEdge(i, j, topology.getEdgeWeight(p).toInt)
+  }
+
+  val balanceMatrices = dataflowGraphs.map(df => {
+    channels.map(c => {
+      actors.map(a => {
+        df.find((s, d, r) => c.getIdentifier() == s && a.getIdentifier() == d)
+          .map((s, d, r) => -r)
+          .orElse(
+            df.find((s, d, r) => c.getIdentifier() == d && a.getIdentifier() == s)
+              .map((s, d, r) => r)
           )
-        topology.getAllEdges(c, a).forEach(p => 
-          g.addEdge(j, i, topology.getEdgeWeight(p).toInt)
-          )
+          .getOrElse(0)
       })
     })
-    Array(g.buildAsUnmodifiable())
->>>>>>> 64e6feef
-  }
+  })
 
   val configurations = Array((0, 0, "root"))
 
@@ -170,14 +168,19 @@
 
   // val sdfDisjointComponents = disjointComponents.head
 
-
-  val decreasingActorConsumptionOrder = actorsSet.sortBy(a => {
-    sdfBalanceMatrix.zipWithIndex.filter((vec, c) => vec(a) < 0).map((vec, c) => - TokenizableDataBlock
-      .safeCast(channels(c))
-      .map(d => d.getTokenSizeInBits())
-      .orElse(0L) * vec(a)).sum
-  }).reverse
-
+  val decreasingActorConsumptionOrder = actorsSet
+    .sortBy(a => {
+      balanceMatrices(0).zipWithIndex
+        .filter((vec, c) => vec(a) < 0)
+        .map((vec, c) =>
+          -TokenizableDataBlock
+            .safeCast(channels(c))
+            .map(d => d.getTokenSizeInBits())
+            .orElse(0L) * vec(a)
+        )
+        .sum
+    })
+    .reverse
 
   override val uniqueIdentifier = "SDFApplication"
 
