--- conflicted
+++ resolved
@@ -10,11 +10,7 @@
 
 array[jobs] of int: release;
 array[jobs] of int: deadline;
-<<<<<<< HEAD
-array[jobs] of (procs union {-1}): pre_mapping;
-=======
 array[jobs] of (procs union {0}): pre_mapping;
->>>>>>> ed73aa6a
 array[jobs] of int: pre_scheduling;
 array[jobs, jobs] of bool: weak_next;
 array[jobs, jobs] of bool: strong_next;
