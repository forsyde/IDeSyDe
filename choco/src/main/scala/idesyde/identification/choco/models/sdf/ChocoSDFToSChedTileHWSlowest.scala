package idesyde.identification.choco.models.sdf

import idesyde.identification.choco.interfaces.ChocoCPForSyDeDecisionModel
import org.chocosolver.solver.Model
import forsyde.io.java.core.Vertex
import org.chocosolver.solver.Solution
import forsyde.io.java.core.ForSyDeSystemGraph
import idesyde.identification.DecisionModel
import idesyde.identification.IdentificationResult
import idesyde.identification.choco.models.ManyProcessManyMessageMemoryConstraintsMixin
import org.chocosolver.solver.variables.BoolVar
import org.chocosolver.solver.variables.IntVar
import org.chocosolver.solver.search.strategy.strategy.AbstractStrategy
import org.chocosolver.solver.variables.Variable
import idesyde.identification.forsyde.models.mixed.SDFToSchedTiledHW
import idesyde.identification.forsyde.ForSyDeIdentificationRule
import idesyde.identification.choco.models.TileAsyncInterconnectCommsModule
import spire.math.Rational
import idesyde.implicits.forsyde.given_Fractional_Rational
import org.chocosolver.solver.search.strategy.Search
import org.chocosolver.solver.search.strategy.selectors.variables.Largest
import org.chocosolver.solver.search.strategy.selectors.values.IntDomainMedian
import org.chocosolver.solver.search.strategy.selectors.values.IntDomainMax
import idesyde.identification.choco.models.SingleProcessSingleMessageMemoryConstraintsModule
import org.chocosolver.solver.search.strategy.strategy.FindAndProve

final case class ChocoSDFToSChedTileHWSlowest(
    val dse: SDFToSchedTiledHW
)(using Fractional[Rational])
    extends ChocoCPForSyDeDecisionModel {

  val chocoModel: Model = Model()

  // section for time multiplier calculation
  val timeValues =
    (dse.wcets.flatten)
  var timeMultiplier = 1L
  while (
    timeValues
      .map(t => t * (timeMultiplier))
      .exists(d => d.doubleValue < 1) && timeMultiplier < Int.MaxValue / 4
  ) {
    timeMultiplier *= 10
  }

  // do the same for memory numbers
  val memoryValues = dse.platform.tiledDigitalHardware.memories.map(_.getSpaceInBits().toLong) ++
    dse.sdfApplications.messagesMaxSizes ++
    dse.sdfApplications.processSizes
  var memoryDivider = 1L
  while (memoryValues.forall(_ / memoryDivider >= 100) && memoryDivider < Int.MaxValue) {
    memoryDivider *= 10L
  }
  // scribe.debug(timeMultiplier.toString)

  val memoryMappingModule = SingleProcessSingleMessageMemoryConstraintsModule(
    chocoModel,
    dse.sdfApplications.processSizes.map(_ / memoryDivider).map(_.toInt),
    dse.sdfApplications.messagesMaxSizes.map(l => (l / memoryDivider).toInt),
<<<<<<< HEAD
    dse.platform.tiledDigitalHardware.maxMemoryPerTile
      .map(_ / memoryDivider)
      .map(l =>
        if (l > Int.MaxValue) then (Int.MaxValue - 1) else l.toInt
      ) // the - 1 is required so that choco solver does not segfault
=======
    dse.platform.tiledDigitalHardware.maxMemoryPerTile.map(_ / memoryDivider).map(l => if (l > Int.MaxValue) then Int.MaxValue - 1 else l).map(_.toInt)
>>>>>>> 46d2c4b5
  )

  val tileAnalysisModule = TileAsyncInterconnectCommsModule(
    chocoModel,
    dse.platform.schedulerSet,
    dse.platform.tiledDigitalHardware.routerSet,
    dse.sdfApplications.channelsSet,
    dse.sdfApplications.messagesMaxSizes.map(mSize =>
      dse.platform.tiledDigitalHardware.bandWidthPerCEPerVirtualChannel.map(bw =>
        (mSize / bw / timeMultiplier / memoryDivider).ceil.toInt
      )
    ),
    dse.platform.tiledDigitalHardware.commElemsVirtualChannels,
    dse.platform.tiledDigitalHardware.computeRouterPaths,
    dse.platform.tiledDigitalHardware.routerSet.map(_ =>
      dse.platform.tiledDigitalHardware.routerSet.map(_ => true)
    )
  )

  val sdfAnalysisModule = SDFSASAnalysisModule(
    chocoModel,
    dse,
    dse.sdfApplications.actors.size,
    timeMultiplier
  )

  //-----------------------------------------------------
  // Decision variables

  //---------

  // in a tile-based architecture, a process being mapped to a memory tile implies it is scheduled there too!

  //-----------------------------------------------------
  // AUXILIARY VARIABLES

  //---------

  //-----------------------------------------------------
  // MAPPING

  // - The channels can only be mapped in one tile, to avoid extra care on ordering and timing
  // - of the data
  // - therefore, every channel has to be mapped to exactly one tile
  // dse.sdfApplications.channels.zipWithIndex.foreach((c, i) =>
  //   chocoModel.sum(messagesMemoryMapping(i), "=", 1).post()
  // )

  // - every actor has to be mapped to at least one tile
  // dse.sdfApplications.actors.zipWithIndex.foreach((a, i) =>
  //   chocoModel.sum(processesMemoryMapping(i), ">=", 1).post()
  // )
  // - The number of parallel mappings should not exceed the repetition
  // vector when this can happen.
  // But is this necessary?
  // dse.sdfApplications.actors.zipWithIndex.foreach((a, i) =>
  //   if (dse.sdfApplications.sdfRepetitionVectors(i) <= dse.platform.schedulers.size)
  //     chocoModel.sum(processesMemoryMapping(i), "<=", dse.sdfApplications.sdfRepetitionVectors(i)).post()
  // )

  // - mixed constraints
  memoryMappingModule.postSingleProcessSingleMessageMemoryConstraints()

  //---------

  //-----------------------------------------------------
  // COMMUNICATION

  // we make sure that the input messages are always mapped with the consumers so that
  // it would be synthetizeable later. Otherwise the model becomes irrealistic
  memoryMappingModule.processesMemoryMapping.zipWithIndex.foreach((aMap, a) => {
    memoryMappingModule.messagesMemoryMapping.zipWithIndex.foreach((cMap, c) => {
      if (dse.sdfApplications.sdfBalanceMatrix(c)(a) < 0) {
        chocoModel.arithm(aMap, "=", cMap).post()
      } else if (dse.sdfApplications.sdfBalanceMatrix(c)(a) > 0) {
        // build the table that make this constraint
        dse.platform.schedulerSet.zipWithIndex.foreach((_, sendi) => {
          dse.platform.schedulerSet.zipWithIndex.foreach((_, recvi) => {
            if (sendi != recvi) {
              chocoModel.ifThen(
                cMap.eq(recvi).and(aMap.eq(sendi)).decompose(),
                tileAnalysisModule.messageIsCommunicated(c)(sendi)(recvi).eq(1).decompose()
              )
            }
          })
        })
      }
    })
  })

  tileAnalysisModule.postTileAsyncInterconnectComms()
  //---------

  //-----------------------------------------------------
  // SCHEDULING AND TIMING

  // and sdf can be executed in a PE only if its mapped into this PE
  dse.sdfApplications.actorsSet.zipWithIndex.foreach((_, a) => {
    dse.platform.schedulerSet.zipWithIndex.foreach((_, p) => {
      chocoModel.ifOnlyIf(
        memoryMappingModule.processesMemoryMapping(a).eq(p).decompose(),
        chocoModel
          .sum(s"firings_${a}_${p}>0", sdfAnalysisModule.firingsInSlots(a)(p): _*)
          .gt(0)
          .decompose()
      )
      chocoModel.ifThen(
        memoryMappingModule.processesMemoryMapping(a).ne(p).decompose(),
        chocoModel
          .sum(s"firings_${a}_${p}=0", sdfAnalysisModule.firingsInSlots(a)(p): _*)
          .eq(0)
          .decompose()
      )
    })
  })

  sdfAnalysisModule.postSDFTimingAnalysisSAS()
  //---------

  //-----------------------------------------------------
  // Objectives

  // remember that this is tiled based, so a memory being mapped entails the processor
  // is used
  val nUsedPEs = chocoModel.intVar(
    "nUsedPEs",
    1,
    dse.platform.tiledDigitalHardware.processors.length,
    true
  )
  // make sure the variable counts the number of used
  chocoModel.atMostNValues(memoryMappingModule.processesMemoryMapping, nUsedPEs, true).post()

  override val modelMinimizationObjectives: Array[IntVar] =
    Array(
      nUsedPEs,
      sdfAnalysisModule.globalInvThroughput
    )
  //---------

  //-----------------------------------------------------
  // BRANCHING AND SEARCH

  // val listScheduling = SimpleMultiCoreSDFListScheduling(
  //   dse.sdfApplications.actorsSet.zipWithIndex.map((a, i) => dse.sdfApplications.sdfRepetitionVectors(i)),
  //   dse.sdfApplications.sdfBalanceMatrix,
  //   dse.sdfApplications.initialTokens,
  //   dse.wcets.map(ws => ws.map(w => w * timeMultiplier).map(_.ceil.intValue)),
  //   tileAnalysisModule.messageTravelDuration,
  //   sdfAnalysisModule.firingsInSlots
  // )

  override val strategies: Array[AbstractStrategy[? <: Variable]] = Array(
    // Search.bestBound(

    // Search.minDomLBSearch(globalInvThroughput),
    // Search.intVarSearch(
    //   Largest(),
    //   IntDomainMax(),
    //   firingsInSlots.flatten.flatten:_*
    // ),
    // FindAndProve((nUsedPEs +: firingsInSlots.flatten.flatten),
    // listScheduling,
<<<<<<< HEAD
    Search.bestBound(Search.minDomLBSearch(sdfAnalysisModule.globalInvThroughput)),
    Search.minDomLBSearch(sdfAnalysisModule.invThroughputs: _*),
=======
    // Search.minDomLBSearch(nUsedPEs),
    // // ),
    Search.minDomLBSearch(nUsedPEs),
    Search.minDomLBSearch(sdfAnalysisModule.globalInvThroughput),
    // Search.minDomLBSearch(invThroughputs:_*),
>>>>>>> 46d2c4b5
    Search.minDomLBSearch(tileAnalysisModule.messageIsCommunicated.flatten.flatten: _*),
    Search.minDomLBSearch(tileAnalysisModule.virtualChannelForMessage.flatten: _*),
    Search.minDomLBSearch(sdfAnalysisModule.slotStartTime.flatten: _*),
    Search.minDomLBSearch(sdfAnalysisModule.slotFinishTime.flatten: _*)
    // Search.minDomLBSearch(nUsedPEs),
    // Search.defaultSearch(chocoModel)
  )

  //---------

  def rebuildFromChocoOutput(output: Solution): ForSyDeSystemGraph = {
    val paths = tileAnalysisModule.commElemsPaths
    val channelToRouters = dse.sdfApplications.channels.zipWithIndex.map((c, i) => {
      dse.platform.tiledDigitalHardware.routerSet.map(j => {
        dse.platform.tiledDigitalHardware.tileSet.zipWithIndex.exists((_, src) =>
          dse.platform.tiledDigitalHardware.tileSet.zipWithIndex.exists((_, dst) =>
            paths(src)(dst).contains(j) && output.getIntVal(
              tileAnalysisModule.messageIsCommunicated(i)(src)(dst)
            ) > 0
          )
        )
      })
    })
    // println(dse.platform.tiledDigitalHardware.routerPaths.map(_.map(_.mkString("[", ", ", "]")).mkString("[", ", ", "]")).mkString("[", "\n", "]"))
    // println(channelToRouters.map(_.mkString("[", ", ", "]")).mkString("[", "\n", "]"))
    val channelToTiles = dse.sdfApplications.channels.zipWithIndex.map((c, i) => {
      dse.platform.tiledDigitalHardware.tileSet.map(j =>
        output.getIntVal(memoryMappingModule.messagesMemoryMapping(i)) == j
      )
    })
    val mappings = dse.sdfApplications.channels.zipWithIndex
      .map((c, i) => channelToTiles(i) ++ channelToRouters(i))
    val schedulings =
      memoryMappingModule.processesMemoryMapping.map(vs =>
        dse.platform.tiledDigitalHardware.tileSet.map(j => output.getIntVal(vs) == j)
      )
    // println(
    //   dse.platform.schedulerSet.zipWithIndex
    //     .map((_, s) => {
    //       (0 until dse.sdfApplications.actors.size)
    //         .map(slot => {
    //           dse.sdfApplications.actors.zipWithIndex
    //             .find((a, ai) => sdfAnalysisModule.firingsInSlots(ai)(s)(slot).getLB() > 0)
    //             .map((a, ai) =>
    //               a.getIdentifier() + ": " + output
    //                 .getIntVal(sdfAnalysisModule.firingsInSlots(ai)(s)(slot))
    //             )
    //             .getOrElse("_")
    //         })
    //         .mkString("[", ", ", "]")
    //     })
    //     .mkString("[\n ", "\n ", "\n]")
    // )
    // println(
    //   dse.platform.schedulerSet.zipWithIndex
    //     .map((_, src) => {
    //       dse.platform.schedulerSet.zipWithIndex
    //         .map((_, dst) => {
    //           dse.sdfApplications.channels.zipWithIndex
    //             .filter((c, ci) =>
    //               tileAnalysisModule.messageIsCommunicated(ci)(src)(dst).getLB() > 0
    //             )
    //             .map((c, ci) =>
    //               c.getIdentifier() + ": " + paths(src)(dst).zipWithIndex
    //                 .map((ce, cei) =>
    //                   ce + "/" + output
    //                     .getIntVal(tileAnalysisModule.virtualChannelForMessage(ci)(cei))
    //                 )
    //                 .mkString("-")
    //             )
    //             .mkString("(", ", ", ")")
    //         })
    //         .mkString("[", ", ", "]")
    //     })
    //     .mkString("[\n ", "\n ", "\n]")
    // )
    dse.addMappingsAndRebuild(
      mappings,
      schedulings,
      sdfAnalysisModule.firingsInSlots.map(_.map(_.map(output.getIntVal(_)))),
      tileAnalysisModule.virtualChannelForMessage.map(_.map(output.getIntVal(_)))
    )
  }

  def uniqueIdentifier: String = "ChocoSDFToSChedTileHWSlowest"

  def coveredVertexes: Iterable[Vertex] = dse.coveredVertexes

}

object ChocoSDFToSChedTileHWSlowest
    extends ForSyDeIdentificationRule[ChocoSDFToSChedTileHWSlowest] {
  def identifyFromForSyDe(
      model: ForSyDeSystemGraph,
      identified: scala.collection.Iterable[DecisionModel]
  ): IdentificationResult[ChocoSDFToSChedTileHWSlowest] = {
    identified
      .find(m => m.isInstanceOf[SDFToSchedTiledHW])
      .map(m => m.asInstanceOf[SDFToSchedTiledHW])
      .map(dse => identFromForSyDeWithDeps(model, dse))
      .getOrElse(IdentificationResult.unfixedEmpty())
  }

  def identFromForSyDeWithDeps(
      model: ForSyDeSystemGraph,
      dse: SDFToSchedTiledHW
  ): IdentificationResult[ChocoSDFToSChedTileHWSlowest] = {
    IdentificationResult.fixed(ChocoSDFToSChedTileHWSlowest(dse))
  }

}<|MERGE_RESOLUTION|>--- conflicted
+++ resolved
@@ -57,15 +57,10 @@
     chocoModel,
     dse.sdfApplications.processSizes.map(_ / memoryDivider).map(_.toInt),
     dse.sdfApplications.messagesMaxSizes.map(l => (l / memoryDivider).toInt),
-<<<<<<< HEAD
     dse.platform.tiledDigitalHardware.maxMemoryPerTile
       .map(_ / memoryDivider)
-      .map(l =>
-        if (l > Int.MaxValue) then (Int.MaxValue - 1) else l.toInt
-      ) // the - 1 is required so that choco solver does not segfault
-=======
-    dse.platform.tiledDigitalHardware.maxMemoryPerTile.map(_ / memoryDivider).map(l => if (l > Int.MaxValue) then Int.MaxValue - 1 else l).map(_.toInt)
->>>>>>> 46d2c4b5
+      .map(l => if (l > Int.MaxValue) then Int.MaxValue - 1 else l)
+      .map(_.toInt)
   )
 
   val tileAnalysisModule = TileAsyncInterconnectCommsModule(
@@ -229,16 +224,11 @@
     // ),
     // FindAndProve((nUsedPEs +: firingsInSlots.flatten.flatten),
     // listScheduling,
-<<<<<<< HEAD
-    Search.bestBound(Search.minDomLBSearch(sdfAnalysisModule.globalInvThroughput)),
-    Search.minDomLBSearch(sdfAnalysisModule.invThroughputs: _*),
-=======
     // Search.minDomLBSearch(nUsedPEs),
     // // ),
     Search.minDomLBSearch(nUsedPEs),
     Search.minDomLBSearch(sdfAnalysisModule.globalInvThroughput),
     // Search.minDomLBSearch(invThroughputs:_*),
->>>>>>> 46d2c4b5
     Search.minDomLBSearch(tileAnalysisModule.messageIsCommunicated.flatten.flatten: _*),
     Search.minDomLBSearch(tileAnalysisModule.virtualChannelForMessage.flatten: _*),
     Search.minDomLBSearch(sdfAnalysisModule.slotStartTime.flatten: _*),
