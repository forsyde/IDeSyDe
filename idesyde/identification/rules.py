--- conflicted
+++ resolved
@@ -2,11 +2,7 @@
 from typing import Dict
 from typing import Tuple
 from typing import Optional
-<<<<<<< HEAD
-from typing import Optional, Iterator
-=======
 from typing import Iterator
->>>>>>> ed73aa6a
 import itertools
 import functools
 import logging
@@ -43,22 +39,13 @@
 
 import idesyde.math as math_util
 import idesyde.sdf as sdf_lib
-<<<<<<< HEAD
-=======
 from idesyde import LOGGER_NAME
->>>>>>> ed73aa6a
 from idesyde.identification.api import register_identification_rule
 from idesyde.identification.interfaces import DecisionModel
 from idesyde.identification.models import SDFExecution
 from idesyde.identification.models import SDFToOrders
 from idesyde.identification.models import SDFToMultiCore
 from idesyde.identification.models import SDFToMultiCoreCharacterized
-<<<<<<< HEAD
-from idesyde.identification.models import CharacterizedJobShop
-
-# class SDFAppRule(IdentificationRule):
-
-=======
 from idesyde.identification.models import JobScheduling
 from idesyde.identification.models import InstrumentedJobScheduling
 
@@ -66,7 +53,6 @@
 
 _logger = logging.getLogger(LOGGER_NAME)
 
->>>>>>> ed73aa6a
 
 @register_identification_rule
 def identify_sdf_app(model: ForSyDeModel, identified: List[DecisionModel]):
@@ -82,32 +68,17 @@
     delay_constructors = [c for c in model if isinstance(c, SDFPrefix)]
     # 1: find the actors
     sdf_actors: List[Vertex] = [a for c in constructors for a in model.adj[c] if isinstance(a, Process)]
-<<<<<<< HEAD
-    # 1: find the delays
-    sdf_delays: List[Vertex] = [a for c in delay_constructors for a in model.adj[c] if isinstance(a, Process)]
-    # 1: get connected signals
-    sdf_channels: List[Tuple[Vertex, Vertex, List[Vertex]]] = []
-=======
     sdf_constructors = {a: c for a in sdf_actors for c in constructors if a in model[c]}
     sdf_impl = {a: i for a in sdf_actors for i in model[sdf_constructors[a]] if isinstance(i, InstrumentedFunction)}
     # 1: find the delays
     sdf_delays: List[Vertex] = [a for c in delay_constructors for a in model.adj[c] if isinstance(a, Process)]
     # 1: get connected signals
     sdf_channels = {}
->>>>>>> ed73aa6a
     # 1: check the model for the paths between actors
     for s in sdf_actors:
         for t in sdf_actors:
             if s != t:
                 try:
-<<<<<<< HEAD
-                    for path in nx.all_shortest_paths(model, s, t):
-                        # take away the source and target nodes
-                        path = path[1:-1]
-                        # check if all elements in the path are signals or delays
-                        if all(isinstance(v, Signal) or v in sdf_delays for v in path):
-                            sdf_channels.append((s, t, path))
-=======
                     # take away the source and target nodes
                     paths = [path[1:-1] for path in nx.all_shortest_paths(model, s, t)]
                     # check if all elements in the path are signals or delays
@@ -120,7 +91,6 @@
                     #     # check if all elements in the path are signals or delays
                     #     if all(isinstance(v, Signal) or v in sdf_delays for v in path):
                     #         sdf_channels.append((s, t, path))
->>>>>>> ed73aa6a
                 except nx.exception.NetworkXNoPath:
                     pass
     # for (cidx, (s, t, _)) in enumerate(sdf_channels):
@@ -136,28 +106,6 @@
     # sdf_channels = [(s, t, p) for (s, t, p) in sdf_channels if all(
     #     isinstance(e["object"], Output) for (_, e) in model[s][t].items())]
     # 2: define the initial tokens by counting the delays on every path
-<<<<<<< HEAD
-    initial_tokens = np.array([sum(1 for v in p if v in sdf_delays) for (_, _, p) in sdf_channels], dtype=int)
-    # 1: build the topology matrix
-    sdf_topology = np.zeros((len(sdf_channels), len(sdf_actors)), dtype=int)
-    for (cidx, (s, t, path)) in enumerate(sdf_channels):
-        sidx = sdf_actors.index(s)
-        tidx = sdf_actors.index(t)
-        # get the relevant port for the source and target actors
-        # in this channel, assuming there is only one edge
-        # connecting them
-        # TODO: maybe find a way to generalize properly to multigraphs?
-        out_port = next(v["object"].source_vertex_port for (k, v) in model[s][path[0]].items())
-        in_port = next(v["object"].target_vertex_port for (k, v) in model[path[-1]][t].items())
-        # get the constructor of the actors
-        s_constructor = next(c for c in constructors if s in model[c])
-        t_constructor = next(c for c in constructors if t in model[c])
-        # look in their properties what is the production associated
-        # with the channel, for the source...
-        sdf_topology[cidx, sidx] = int(s_constructor.get_production()[out_port.identifier])
-        sdf_topology[cidx, tidx] = - \
-            int(t_constructor.get_consumption()[in_port.identifier])
-=======
     initial_tokens = np.array([sum(1 for d in sdf_channels[(s, t)] if d in sdf_delays) for (s, t) in sdf_channels],
                               dtype=int)
     # 1: build the topology matrix
@@ -176,7 +124,6 @@
             # with the channel, for the source...
             sdf_topology[cidx, sidx] += int(sdf_constructors[s].get_production()[out_port.identifier])
             sdf_topology[cidx, tidx] -= int(sdf_constructors[t].get_consumption()[in_port.identifier])
->>>>>>> ed73aa6a
         # if out_port.identifier in s_constructor.get_production():
         # else:
         #     sdf_topology[cidx, sidx] = int(s_constructor.get_consumption()[out_port.identifier])
@@ -197,11 +144,8 @@
         if schedule != []:
             sdf_pass = [sdf_actors[idx] for idx in schedule]
             result = SDFExecution(sdf_actors=sdf_actors,
-<<<<<<< HEAD
-=======
                                   sdf_constructors=sdf_constructors,
                                   sdf_impl=sdf_impl,
->>>>>>> ed73aa6a
                                   sdf_channels=sdf_channels,
                                   sdf_topology=sdf_topology,
                                   sdf_repetition_vector=repetition_vector,
@@ -245,15 +189,9 @@
     else:
         return (False, None)
 
-<<<<<<< HEAD
 
 #class SDFToCoresRule(IdentificationRule):
 
-=======
-
-#class SDFToCoresRule(IdentificationRule):
-
->>>>>>> ed73aa6a
 
 @register_identification_rule
 def identify_sdf_multi_core(model: ForSyDeModel, identified: List[DecisionModel]):
@@ -273,16 +211,6 @@
         cores = [p for p in model if isinstance(p, AbstractProcessingComponent)]
         comms = [p for p in model if isinstance(p, AbstractCommunicationComponent)]
         # find all cores that are connected between each other
-<<<<<<< HEAD
-        connections: List[Tuple[Vertex, Vertex, List[Vertex]]] = []
-        for (s, t) in itertools.product(cores, cores):
-            if s != t:
-                try:
-                    for path in nx.all_shortest_paths(model, s, t):
-                        path = path[1:-1]  # take away the end points, the processors themselves
-                        if all(isinstance(v, AbstractCommunicationComponent) for v in path):
-                            connections.append((s, t, path))
-=======
         connections: Dict[Tuple[Vertex, Vertex], Sequence[Sequence[Vertex]]] = {}
         for (s, t) in itertools.product(cores, cores):
             if s != t:
@@ -291,7 +219,6 @@
                         path[1:-1] for path in nx.all_shortest_paths(model, s, t) if all(
                             isinstance(v, AbstractCommunicationComponent) for v in path[1:-1])
                     ]
->>>>>>> ed73aa6a
                 except nx.exception.NetworkXNoPath:
                     pass
         # there must be orderings for both execution and communication
@@ -342,21 +269,6 @@
         token_wcct = np.zeros((len(sdf_channels), len(comms)), dtype=int)
         for (aidx, a) in enumerate(sdf_actors):
             for (pidx, p) in enumerate(cores):
-<<<<<<< HEAD
-                wcet[aidx, pidx] = max(
-                    (int(w.properties['time'])
-                     for w in model.predecessors(a) if w in model.predecessors(p) and isinstance(w, WCET)),
-                    default=0)
-        # iterate through all elements of a channel and take the
-        # maximum of the WCCTs for that path, since in a channels it is
-        # expected that the data type is the same along the entire path
-        for (cidx, (_, _, path)) in enumerate(sdf_channels):
-            for (pidx, p) in enumerate(comms):
-                token_wcct[cidx, pidx] = max(
-                    (int(w.properties['time']) for e in path
-                     for w in model.predecessors(e) if w in model.predecessors(p) and isinstance(w, WCCT)),
-                    default=0)
-=======
                 wcet_vertex = next((w for w in wcet_vertexes if (a in model[w]) and (p in model[w])), None)
                 if wcet_vertex:
                     wcet[aidx, pidx] = max(wcet_vertex.get_time())
@@ -372,7 +284,6 @@
                 token_wcct[cidx, pidx] = sum(
                     int(w.get_time()) for path in paths for e in path for w in token_wcct_vertexes
                     if e in model[w] and p in model[w])
->>>>>>> ed73aa6a
         # although there should be only one Th vertex
         # per application, we apply maximun just in case
         # someone forgot to make sure there is only one annotation
@@ -401,19 +312,11 @@
         return (True, None)
     else:
         return (False, None)
-<<<<<<< HEAD
 
 
 #class SDFMulticoreToJobsRule(IdentificationRule):
 
 
-=======
-
-
-#class SDFMulticoreToJobsRule(IdentificationRule):
-
-
->>>>>>> ed73aa6a
 @register_identification_rule
 def identify_jobs_from_sdf_multicore(model: ForSyDeModel,
                                      identified: List[DecisionModel]) -> Tuple[bool, Optional[DecisionModel]]:
@@ -474,31 +377,19 @@
             #  every comm element in the pat between these jobs,
             # and build up the additive WCCT in such communication path.
             for (jj, jjob) in enumerate(jobs):
-<<<<<<< HEAD
-                for (cidx, (s, t, _)) in enumerate(sdf_channels):
-=======
                 for (cidx, (s, t)) in enumerate(sdf_channels):
->>>>>>> ed73aa6a
                     if s == job and t == jjob:
                         for (i, p) in enumerate(sdf_mpsoc_char_sub.sdf_mpsoc_sub.comms):
                             wcct[j, jj, i] = sdf_mpsoc_char_sub.token_wcct[cidx, i]
         orderings = sdf_mpsoc_char_sub.sdf_mpsoc_sub.sdf_orders_sub.orderings
-<<<<<<< HEAD
-        pre_scheduling = [-1 for (j, _) in enumerate(jobs)]
-=======
         pre_scheduling = [0 for (j, _) in enumerate(jobs)]
->>>>>>> ed73aa6a
         pre_mapping = [-1 for (j, _) in enumerate(jobs)]
         for a in sdf_actors:
             # go through the trigger times to fetch when the actor might be
             # activated
             connected_orderings: Iterator[TimeTriggeredScheduler] = (
                 o for o in orderings if model.has_edge(o, a) and a.identifier in o.get_trigger_time().values())
-<<<<<<< HEAD
-            triggers: Iterator[int] = sorted((int(k) for (k, v) in o.get_trigger_time().items() if v == a.identifier
-=======
             triggers: Sequence[int] = sorted((int(k) for (k, v) in o.get_trigger_time().items() if v == a.identifier
->>>>>>> ed73aa6a
                                               for o in connected_orderings))
             start_index = jobs.index(a)
             for (i, t) in enumerate(triggers):
@@ -508,29 +399,15 @@
                 for (p, proc) in enumerate(procs):
                     if all(nx.has_path(model, component, a) for component in proc):
                         pre_mapping[start_index + i] = p
-<<<<<<< HEAD
-        res = CharacterizedJobShop(
-            originals=[sdf_mpsoc_char_sub],
-            comm_capacity=comm_capacity,
-=======
         res = JobScheduling(
             abstracted=list(sdf_mpsoc_char_sub.covered_vertexes()) + sdf_mpsoc_char_sub.wcet_vertexes +
             sdf_mpsoc_char_sub.token_wcct_vertexes,
->>>>>>> ed73aa6a
             comms=comms,
             procs=procs,
             jobs=jobs,
             comm_jobs=sdf_channels,
             weak_next=weak_next,
             strong_next=strong_next,
-<<<<<<< HEAD
-            wcet=wcet,
-            wcct=wcct,
-            paths=sdf_mpsoc_char_sub.sdf_mpsoc_sub.connections,
-            pre_mapping=pre_mapping,
-            pre_scheduling=pre_scheduling,
-            objective_weights=[sdf_mpsoc_char_sub.throughput_importance, sdf_mpsoc_char_sub.latency_importance])
-=======
             paths=sdf_mpsoc_char_sub.sdf_mpsoc_sub.connections,
             pre_mapping=pre_mapping,
             pre_scheduling=pre_scheduling,
@@ -541,15 +418,12 @@
             # proc_capacity=[len(jobs) for _ in procs],
             wcet=wcet,
             wcct=wcct)
->>>>>>> ed73aa6a
     if res:
         return (True, res)
     else:
         return (False, None)
 
 
-<<<<<<< HEAD
-=======
 @register_identification_rule
 def identify_jobs_from_multi_sdf(model: ForSyDeModel,
                                  identified: List[DecisionModel]) -> Tuple[bool, Optional[DecisionModel]]:
@@ -802,7 +676,6 @@
         return (False, None)
 
 
->>>>>>> ed73aa6a
 # _standard_rules_classes = [
 #     SDFAppRule, SDFOrderRule, SDFToCoresRule, SDFToCoresCharacterizedRule, SDFMulticoreToJobsRule
 # ]