/* lazy val root = project
  .in(file("."))
  .enablePlugins(NativeImagePlugin)
  .settings(
    name := "IDeSyDe",
    description := "",
    version := "0.2.3",
    scalaVersion := "3.1.0",
    Compile / mainClass := Some("idesyde.IDeSyDeStandalone")
  )
 */
// resolvers += Resolver.mavenLocal

libraryDependencies ++= Seq(
  "io.github.forsyde"  % "forsyde-io-java-core" % "0.4.1",
  "org.apache.commons" % "commons-math3"        % "3.6.1"
)
libraryDependencies += "com.outr" %% "scribe" % "3.5.5"
// libraryDependencies += "com.google.ortools" % "ortools-java" % "9.0.9048"
// libraryDependencies += "com.google.ortools" % "ortools-linux-x86-64" % "9.0.9048"
<<<<<<< HEAD
libraryDependencies += "com.lihaoyi" %% "upickle" % "1.4.0"
libraryDependencies += "org.jgrapht" % "jgrapht-unimi-dsi" % "1.5.1"
libraryDependencies += "org.choco-solver" % "choco-solver" % "4.10.8"
=======
libraryDependencies += "com.lihaoyi"      %% "upickle"           % "1.4.0"
libraryDependencies += "org.jgrapht"       % "jgrapht-unimi-dsi" % "1.5.1"
libraryDependencies += "org.choco-solver" %% "choco-solver"      % "4.10.8"
>>>>>>> 83ed9ff2
// libraryDependencies += "org.apache.logging.log4j" % "log4j-api" % "2.14.1"
// libraryDependencies += "org.apache.logging.log4j" % "log4j-core" % "2.14.1"
// libraryDependencies += "org.apache.logging.log4j" %% "log4j-api-scala" % "11.0"
// https://mvnrepository.com/artifact/org.slf4j/slf4j-api
// https://mvnrepository.com/artifact/org.slf4j/slf4j-simple
// libraryDependencies += ("org.typelevel" %% "cats-core" % "2.3.0")
//   .withCrossVersion(CrossVersion.for3Use2_13)

// segments to be able to use python
// libraryDependencies += ("me.shadaj" %% "scalapy-core" % "0.5.0").cross(
//   CrossVersion.for3Use2_13
// )

// fork := true

// import scala.sys.process._
// lazy val pythonLdFlags = {
//   val withoutEmbed = "python3-config --ldflags".!!
//   if (withoutEmbed.contains("-lpython")) {
//     withoutEmbed.split(' ').map(_.trim).filter(_.nonEmpty).toSeq
//   } else {
//     val withEmbed = "python3-config --ldflags --embed".!!
//     withEmbed.split(' ').map(_.trim).filter(_.nonEmpty).toSeq
//   }
// }

// lazy val pythonLibsDir = {
//   pythonLdFlags.find(_.startsWith("-L")).get.drop("-L".length)
// }

// javaOptions += s"-Djna.library.path=$pythonLibsDir"

// /Compile / resourceDirectory := baseDirectory.value / "resources"<|MERGE_RESOLUTION|>--- conflicted
+++ resolved
@@ -18,15 +18,9 @@
 libraryDependencies += "com.outr" %% "scribe" % "3.5.5"
 // libraryDependencies += "com.google.ortools" % "ortools-java" % "9.0.9048"
 // libraryDependencies += "com.google.ortools" % "ortools-linux-x86-64" % "9.0.9048"
-<<<<<<< HEAD
 libraryDependencies += "com.lihaoyi" %% "upickle" % "1.4.0"
 libraryDependencies += "org.jgrapht" % "jgrapht-unimi-dsi" % "1.5.1"
 libraryDependencies += "org.choco-solver" % "choco-solver" % "4.10.8"
-=======
-libraryDependencies += "com.lihaoyi"      %% "upickle"           % "1.4.0"
-libraryDependencies += "org.jgrapht"       % "jgrapht-unimi-dsi" % "1.5.1"
-libraryDependencies += "org.choco-solver" %% "choco-solver"      % "4.10.8"
->>>>>>> 83ed9ff2
 // libraryDependencies += "org.apache.logging.log4j" % "log4j-api" % "2.14.1"
 // libraryDependencies += "org.apache.logging.log4j" % "log4j-core" % "2.14.1"
 // libraryDependencies += "org.apache.logging.log4j" %% "log4j-api-scala" % "11.0"
