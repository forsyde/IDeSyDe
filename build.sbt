ThisBuild / organization := "io.github.forsyde"
ThisBuild / version := "0.3.4"
ThisBuild / scalaVersion := "3.1.3"

<<<<<<< HEAD
lazy val forsydeIoVersion  = "0.5.16"
lazy val jgraphtVersion    = "1.5.1"
lazy val scribeVersion     = "3.10.2"
lazy val breezeVersion     = "2.1.0"
lazy val scalaGraphVersion = "1.13.2"
=======
// ThisBuild / resolvers += Resolver.mavenLocal

lazy val forsydeIoVersion = "0.5.17"
lazy val jgraphtVersion   = "1.5.1"
lazy val scribeVersion    = "3.10.2"
lazy val breezeVersion = "2.1.0"
>>>>>>> a56734d4

lazy val root = project
  .in(file("."))
  .aggregate(common, cli, choco, forsyde, minizinc)

lazy val core = (project in file("scala-core"))

lazy val common = (project in file("scala-common"))
  .dependsOn(core)
  .settings(
    libraryDependencies ++= Seq(
      ("org.scala-graph" %% "graph-core"   % scalaGraphVersion).cross(CrossVersion.for3Use2_13),
      "org.jgrapht"       % "jgrapht-core" % jgraphtVersion,
      "org.jgrapht"       % "jgrapht-opt"  % jgraphtVersion,
      "org.scalanlp"     %% "breeze"       % breezeVersion,
      "com.outr"         %% "scribe"       % scribeVersion
    )
  )

lazy val forsyde = (project in file("scala-forsyde"))
  .dependsOn(core)
  .dependsOn(common)
  .settings(
    libraryDependencies ++= Seq(
      "io.github.forsyde" % "forsyde-io-java-core" % forsydeIoVersion,
      "org.jgrapht"       % "jgrapht-core"         % jgraphtVersion,
      "org.jgrapht"       % "jgrapht-opt"          % jgraphtVersion,
      "org.typelevel"    %% "spire"                % "0.18.0"
    )
  )

lazy val minizinc = (project in file("scala-minizinc"))
  .dependsOn(core)
  .dependsOn(common)
  .dependsOn(forsyde)
  .settings(
    libraryDependencies ++= Seq(
      "com.outr"     %% "scribe"       % scribeVersion,
      "com.lihaoyi"  %% "upickle"      % "1.4.0",
      "org.jgrapht"   % "jgrapht-core" % jgraphtVersion,
      "org.jgrapht"   % "jgrapht-opt"  % jgraphtVersion,
      "org.scalanlp" %% "breeze"       % breezeVersion
    )
  )

lazy val choco = (project in file("scala-choco"))
  .dependsOn(core)
  .dependsOn(common)
  .dependsOn(forsyde)
  .settings(
    libraryDependencies ++= Seq(
      "com.novocode"     % "junit-interface" % "0.11" % "test",
      "org.choco-solver" % "choco-solver"    % "4.10.9",
      "org.jgrapht"      % "jgrapht-core"    % jgraphtVersion,
      "org.jgrapht"      % "jgrapht-opt"     % jgraphtVersion,
      "com.outr"        %% "scribe"          % scribeVersion
    )
  )

lazy val cli = (project in file("scala-cli"))
  .dependsOn(core)
  .dependsOn(common)
  .dependsOn(choco)
  .dependsOn(forsyde)
  .dependsOn(minizinc)
  // .enablePlugins(ScalaNativePlugin)
  .enablePlugins(UniversalPlugin, JavaAppPackaging) //, JlinkPlugin)
  .settings(
    Compile / mainClass := Some("idesyde.IDeSyDeStandalone"),
    libraryDependencies ++= Seq(
      "com.github.scopt" %% "scopt"       % "4.0.1",
      "com.outr"         %% "scribe"      % scribeVersion,
      "com.outr"         %% "scribe-file" % scribeVersion
    ),
    maintainer := "jordao@kth.se"
    // taken and adapted from https://www.scala-sbt.org/sbt-native-packager/archetypes/jlink_plugin.html
    // jlinkModulePath := {
    //   val paths = (jlinkBuildImage / fullClasspath).value
    //   paths.filter(f => {
    //     f.get(moduleID.key).exists(mID => mID.name.contains("jheaps")) ||
    //     f.get(moduleID.key).exists(mID => mID.name.contains("commons-text"))
    //   }).map(_.data)
    // }
  )

lazy val tests = (project in file("scala-tests"))
  .dependsOn(core)
  .dependsOn(common)
  .dependsOn(choco)
  .dependsOn(forsyde)
  .dependsOn(minizinc)
  .dependsOn(cli)
  .settings(
    libraryDependencies ++= Seq(
      "org.scalatest"    %% "scalatest"                % "3.2.12" % "test",
      "org.scalatest"    %% "scalatest-funsuite"       % "3.2.12" % "test",
      "io.github.forsyde" % "forsyde-io-java-core"     % forsydeIoVersion,
      "io.github.forsyde" % "forsyde-io-java-amalthea" % forsydeIoVersion,
      "io.github.forsyde" % "forsyde-io-java-sdf3"     % forsydeIoVersion,
      "io.github.forsyde" % "forsyde-io-java-graphviz" % forsydeIoVersion
    ),
    Test / parallelExecution := false
  )

// TODO: figure out what is
ThisBuild / assembly / assemblyMergeStrategy := {
  case PathList("META-INF", xs @ _*) => MergeStrategy.discard
  case x                             => MergeStrategy.first
}

// /Compile / resourceDirectory := baseDirectory.value / "resources"<|MERGE_RESOLUTION|>--- conflicted
+++ resolved
@@ -2,20 +2,11 @@
 ThisBuild / version := "0.3.4"
 ThisBuild / scalaVersion := "3.1.3"
 
-<<<<<<< HEAD
-lazy val forsydeIoVersion  = "0.5.16"
+lazy val forsydeIoVersion  = "0.5.17"
 lazy val jgraphtVersion    = "1.5.1"
 lazy val scribeVersion     = "3.10.2"
 lazy val breezeVersion     = "2.1.0"
 lazy val scalaGraphVersion = "1.13.2"
-=======
-// ThisBuild / resolvers += Resolver.mavenLocal
-
-lazy val forsydeIoVersion = "0.5.17"
-lazy val jgraphtVersion   = "1.5.1"
-lazy val scribeVersion    = "3.10.2"
-lazy val breezeVersion = "2.1.0"
->>>>>>> a56734d4
 
 lazy val root = project
   .in(file("."))
