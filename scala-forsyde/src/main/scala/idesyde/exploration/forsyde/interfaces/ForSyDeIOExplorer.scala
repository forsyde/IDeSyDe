--- conflicted
+++ resolved
@@ -10,23 +10,15 @@
 
 trait ForSyDeIOExplorer extends Explorer {
 
-<<<<<<< HEAD
-  def explore(decisionModel: DecisionModel)(using ExecutionContext): LazyList[DecisionModel] =
+  def explore(decisionModel: DecisionModel, explorationTimeOutInSecs: Long = 0L)(using
+      ExecutionContext
+  ): LazyList[DecisionModel] =
     decisionModel match {
       case fioDecisionModel: ForSyDeDecisionModel =>
         exploreForSyDe(fioDecisionModel)
           .flatMap(systemGraph =>
             systemGraph match {
               // the fact this is unchecked and correct relies completely on
-=======
-  type DesignModel = ForSyDeSystemGraph
-  
-  def explore(decisionModel: DecisionModel, explorationTimeOutInSecs: Long = 0L)(using ExecutionContext): LazyList[DesignModel] = 
-    decisionModel match {
-      case fioDecisionModel: ForSyDeDecisionModel => exploreForSyDe(fioDecisionModel, explorationTimeOutInSecs)
-            .flatMap(systemGraph => systemGraph match {
-              // the fact this is unchecked and correct relies completely on 
->>>>>>> 64e6feef
               // the DesignModel always being a class that can casted! Otherwise,
               // this might give class casting exception
               case designModel: DecisionModel => Some(designModel)
@@ -42,13 +34,9 @@
       case _                                      => false
     }
 
-<<<<<<< HEAD
-  def exploreForSyDe(decisionModel: ForSyDeDecisionModel)(using
+  def exploreForSyDe(decisionModel: ForSyDeDecisionModel, explorationTimeOutInSecs: Long = 0L)(using
       ExecutionContext
   ): LazyList[ForSyDeDecisionModel]
-=======
-  def exploreForSyDe(decisionModel: ForSyDeDecisionModel, explorationTimeOutInSecs: Long = 0L)(using ExecutionContext): LazyList[ForSyDeSystemGraph]
->>>>>>> 64e6feef
 
   def canExploreForSyDe(decisionModel: ForSyDeDecisionModel): Boolean
 
